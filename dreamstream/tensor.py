import itertools

from copy import deepcopy
from typing import Any, Callable, List, Optional, Tuple, Union, Mapping, Sequence

import torch
import numpy as np

from torch import Tensor

from dreamstream.func_coverage import (
    DECOUPLE_FUNCTIONS,
    RECOUPLE_FUNCTIONS,
    VALID_FUNCTIONS,
    CUSTOMIZED_FUNCTIONS,
    DEFAULT_VALID_FUNCTIONS,
    INPLACE_RECOUPLE_FUNCTIONS,
)
from dreamstream.utils.flags import BATCH, LENGTH
from dreamstream.utils.numba import (
    is_sorted_ascending,
    make_indices_positive_,
    minmax,
    update_eos_from_integer,
    update_eos_from_slice,
    update_lengths_from_list_of_indices,
)
from dreamstream import warnings


# TODO (JDH): Make StreamMetadata methods like cat, split and index lazily evaluated such that they only evaluate when
# they are needed. This minimizes overhead computation on StreamTensors that end up as leaf nodes in the graph.


<<<<<<< HEAD
class StreamMetadata:
=======
def decouple_recursive(x, metas: Optional[List["StreamMetadata"]] = None, names: Optional[List[str]] = None):
    """Recurse a nested structure and decouple all StreamTensors."""
    if isinstance(x, StreamTensor):
        if metas is None and names is None:
            return x.tensor()

        tensor, meta, name = x.decouple()
        metas.append(meta)
        names.append(name)
        return tensor

    elif isinstance(x, Mapping):
        return type(x)((k, decouple_recursive(v, metas=metas, names=names)) for k, v in x.items())
    elif isinstance(x, Sequence):
        return type(x)(decouple_recursive(v, metas=metas, names=names) for v in x)

    return x


def decouple(func, *args, **kwargs):
    """Call function on tensor after decoupling it from StreamMetadata."""
    args, kwargs = decouple_recursive((args, kwargs))
    return func(*args, **kwargs)


def recouple(func, *args, **kwargs):
    """Call function on tensor after recoupling it to StreamMetadata and recouple again afterwards."""
    metas, names = [], []
    args, kwargs = decouple_recursive((args, kwargs), metas=metas, names=names)
    if not all(metas[0] == m for m in metas):
        raise ValueError("All StreamTensors must have the same StreamMetadata.")

    tensor = func(*args, **kwargs)
    return as_stream_tensor(data=tensor, meta=metas[0], names=names[0])


class LazyProxy(object):
    """A proxy class that lazily instantiates an object of type cls with arguments *args and **kwargs."""

    def __init__(self, cls, *args, **kwargs):
        self.__dict__["_cls"] = cls
        self.__dict__["_args"] = args
        self.__dict__["_kwargs"] = kwargs
        self.__dict__["_obj"] = None

    def __getattr__(self, name):
        if self.__dict__["_obj"] is None:
            self.__init_obj()

        return getattr(self.__dict__["_obj"], name)

    def __setattr__(self, name, value):
        if self.__dict__["_obj"] is None:
            self.__init_obj()

        setattr(self.__dict__["_obj"], name, value)

    def __getitem__(self, key):
        if self.__dict__["_obj"] is None:
            self.__init_obj()

        return self.__dict__["_obj"].__getitem__(key)

    def __copy__(self):
        if self.__dict__["_obj"] is None:
            self.__init_obj()

        return self.__dict__["_obj"].__copy__()

    def __eq__(self, other):
        if self.__dict__["_obj"] is None:
            self.__init_obj()

        return self.__dict__["_obj"].__eq__(other)

    def __len__(self):
        if self.__dict__["_obj"] is None:
            self.__init_obj()

        return self.__dict__["_obj"].__len__()

    def __repr__(self):
        if self.__dict__["_obj"] is None:
            return f"LazyProxy({self.__dict__['_cls'].__name__}, {self.__dict__['_args']}, {self.__dict__['_kwargs']})"
        return self.__dict__["_obj"].__repr__()

    def __init_obj(self):
        self.__dict__["_obj"] = object.__new__(self.__dict__["_cls"])
        self.__dict__["_obj"].__init__(*self.__dict__["_args"], **self.__dict__["_kwargs"])


class LazyInit(object):
    """A class that lazily initializes its attributes."""

    def __new__(cls, *args, **kwargs):
        return LazyProxy(cls, *args, **kwargs)


class StreamMetadata(LazyInit):
>>>>>>> e8bc8c19
    """Metadata associated with a batch of streamed input tensors."""

    __slots__ = [
        "ids",
        "_sos",
        "_eos",
        "_lengths",
        "_chunk_indices",
        "_temp_buffer",
        "_temp_names",
        "_min_length",
        "_max_length",
        "_lengths_updated",
        "_any_starting",
        "_any_ending",
        "_all_starting",
        "_all_ending",
        "_any_starting_or_ending",
        "_all_starting_and_ending",
        "_sos_or_eos_updated",
    ]

    def __init__(
        self,
<<<<<<< HEAD
        ids: Union[str, Sequence[str]],
        sos: Union[bool, Sequence[bool], torch.BoolTensor],
        eos: Union[bool, Sequence[bool], torch.BoolTensor],
        lengths: Union[int, Sequence[int], torch.IntTensor],
        chunk_indices: Optional[Union[int, Sequence[int], torch.IntTensor]] = None,
    ):
        # TODO: Make initialization lazy such that it only happens when the StreamMetadata is actually used.
        if not isinstance(ids, tuple):
            ids = tuple(ids)
=======
        ids: Union[str, List[str]],
        sos: Union[bool, List[bool], torch.BoolTensor],
        eos: Union[bool, List[bool], torch.BoolTensor],
        lengths: Union[int, List[int], torch.IntTensor],
        chunk_indices: Optional[Union[int, List[int], torch.IntTensor]] = None,
        _copy_on_init: bool = False,
    ):
        super().__init__()

        if isinstance(ids, str):
            ids = [ids]
>>>>>>> e8bc8c19
        if isinstance(lengths, int):
            lengths = tuple(lengths)
        if isinstance(sos, bool):
            sos = tuple(sos)
        if isinstance(eos, bool):
            eos = tuple(eos)

        if not len(ids) == len(lengths) == len(sos) == len(eos):
            raise ValueError("ids, lengths, sos and eos must have the same length.")

        sos_tensor = torch.as_tensor(sos, dtype=torch.bool)
        eos_tensor = torch.as_tensor(eos, dtype=torch.bool)
        lengths_tensor = torch.as_tensor(lengths, dtype=torch.int)

        if _copy_on_init:
            if sos_tensor is sos:
                sos_tensor = sos_tensor.clone()
            if eos_tensor is eos:
                eos_tensor = eos_tensor.clone()
            if lengths_tensor is lengths:
                lengths_tensor = lengths_tensor.clone()

        if not all(isinstance(i, str) for i in ids):
            raise ValueError("ids must be a list of strings.")

        if lengths_tensor.ndim > 1 or eos_tensor.ndim > 1 or lengths_tensor.ndim > 1:
            raise ValueError("sos, eos and lengths must be 1-dimensional.")

        self.ids = ids
        self._sos = sos_tensor
        self._eos = eos_tensor
        self._lengths = lengths_tensor
        self._chunk_indices = chunk_indices

        self._temp_buffer = None
        self._temp_names = None

        self._min_length = None
        self._max_length = None
        self._lengths_updated = True

        self._any_starting = None
        self._any_ending = None
        self._all_starting = None
        self._all_ending = None
        self._any_starting_or_ending = None
        self._all_starting_and_ending = None
        self._sos_or_eos_updated = True

    @property
    def sos(self) -> torch.BoolTensor:
        return self._sos

    @sos.setter
    def sos(self, value: torch.BoolTensor):
        self._sos = value
        self._sos_or_eos_updated = True

    @property
    def eos(self) -> torch.BoolTensor:
        return self._eos

    @eos.setter
    def eos(self, value: torch.BoolTensor):
        self._eos = value
        self._sos_or_eos_updated = True

    @property
    def lengths(self) -> torch.IntTensor:
        return self._lengths

    @lengths.setter
    def lengths(self, lengths: torch.IntTensor):
        self._lengths = lengths
        self._lengths_updated = True

    @property
    def chunk_indices(self) -> Optional[torch.IntTensor]:
        return self._chunk_indices

    @chunk_indices.setter
    def chunk_indices(self, chunk_indices: Optional[torch.IntTensor]):
        self._chunk_indices = chunk_indices

    @property
    def min_length(self):
        """Return the minimum length of the batch and recompute only if lengths have been mutated."""
        self._update_lengths()
        return self._min_length

    @min_length.setter
    def min_length(self, length):
        raise AttributeError("min_length is read-only.")

    @property
    def max_length(self):
        """Return the maximum length of the batch and recompute only if lengths have been mutated."""
        self._update_lengths()
        return self._max_length

    @max_length.setter
    def max_length(self, length):
        raise AttributeError("max_length is read-only.")

    def _update_lengths(self):
        if self._lengths_updated:
            self._min_length = self.lengths.min().item()
            self._max_length = self.lengths.max().item()
            self._lengths_updated = False

    @property
    def starting_lengths(self) -> torch.IntTensor:
        return self.lengths[self.sos]

    @starting_lengths.setter
    def starting_lengths(self, lengths: Union[int, torch.IntTensor]):
        self._lengths[self.sos] = lengths
        self._lengths_updated = True

    @property
    def ending_lengths(self) -> torch.IntTensor:
        return self.lengths[self.eos]

    @ending_lengths.setter
    def ending_lengths(self, lengths: Union[int, torch.IntTensor]):
        self._lengths[self.eos] = lengths
        self._lengths_updated = True

    @property
    def any_starting(self) -> bool:
        self._update_logicals()
        return self._any_starting

    @property
    def any_ending(self) -> bool:
        self._update_logicals()
        return self._any_ending

    @property
    def all_starting(self) -> bool:
        self._update_logicals()
        return self._all_starting

    @property
    def all_ending(self) -> bool:
        self._update_logicals()
        return self._all_ending

    @property
    def any_starting_or_ending(self) -> bool:
        self._update_logicals()
        return self._any_starting_or_ending

    @property
    def all_starting_and_ending(self) -> bool:
        self._update_logicals()
        return self._all_starting_and_ending

    def _update_logicals(self):
        if self._sos_or_eos_updated:
            self._any_starting = self.sos.any().item()
            self._any_ending = self.eos.any().item()
            self._all_starting = self.sos.all().item()
            self._all_ending = self.eos.all().item()
            self._any_starting_or_ending = self._any_starting or self._any_ending
            self._all_starting_and_ending = self._all_starting and self._all_ending
            self._sos_or_eos_updated = False

    def __copy__(self):
        """Returns a deep of the StreamMetadata object because we don't support shallow copies."""
        new_meta = StreamMetadata(
            ids=self.ids,
            sos=self.sos,
            eos=self.eos,
            lengths=self.lengths,
        )
        new_meta.__dict__.update(self.__dict__)
        return new_meta

    def __deepcopy__(self, memo: Optional[dict] = None):
        """Return a deep copy of the StreamMetadata object."""
        return StreamMetadata(
            ids=self.ids,
            sos=self.sos,
            eos=self.eos,
            lengths=self.lengths,
            chunk_indices=self._chunk_indices,
            _copy_on_init=True,
        )

    def __eq__(self, other: "StreamMetadata") -> bool:
        """Return True if the two StreamMetadata objects have the same ids, sos, eos and lengths, False otherwise."""
        return (
            self.ids == other.ids
            and self.sos.equal(other.sos)
            and self.eos.equal(other.eos)
            and self.lengths.equal(other.lengths)
            and (self._chunk_indices is None and other._chunk_indices is None)
            or self._chunk_indices.equal(other.lengths)
        )

    def __len__(self) -> int:
        """Return the number of elements in the batch."""
        return len(self.ids)

    def __repr__(self) -> str:
        """Returns a string representation of the StreamMetadata object shortening the ids, sos, eos and lengths
        if they are longer than 80 characters.

        StreamTensor(
            ids=["a", "b", ..., "c"],
            sos=[True, False, ..., False],
            eos=[False, False, ..., True],
            lengths=[10, 20, ..., 30],
        )
        """
        if sum(len(i) for i in self.ids) > 80:
            # Shorten the ids keeping some first and the last element.
            last = repr(self.ids[-1])
            repr_ids = [repr(self.ids[0])]
            length = len(repr_ids[0]) + len(last) + 7 + len(repr(self.ids[1]))
            i = 1
            while length < 80:
                id_repr = repr(self.ids[i])
                repr_ids.append(id_repr)
                length += len(repr(self.ids[i + 1])) + 2
                i += 1

            short_ids_repr = ", ".join(repr_ids) + ", ..., " + repr(last)
        else:
            short_ids_repr = repr(self.ids)

        return (
            "StreamMetadata(\n"
            f"    ids={short_ids_repr},\n"
            f"    sos={repr(self.sos)},\n"
            f"    eos={repr(self.eos)},\n"
            f"    lengths={repr(self.lengths)},\n"
            ")"
        )

    def __getitem__(
        self, indices: Union[int, slice, List[Any], Tuple[Any, ...], torch.IntTensor, torch.BoolTensor]
    ) -> "StreamMetadata":
        """Index the metadata along the batch and/or length dimensions."""
        return self.index(indices)

    def index(
        self, indices: Union[None, int, slice, List[Any], Tuple[Any, ...], torch.IntTensor, torch.BoolTensor]
    ) -> "StreamMetadata":
        """Index the metadata along the batch and/or length dimensions."""
        match indices:
            case list() | tuple() if not all(isinstance(i, (int, bool)) for i in indices):
                match indices:
                    case (batch_indices, None):
                        return self.index_batch(batch_indices)
                    case (None, length_indices):
                        return self.index_length(length_indices)
                    case (batch_indices, length_indices):
                        return self.index_batch(batch_indices).index_length(length_indices)
                    case (None, None):
                        return self.__deepcopy__()
            case torch.BoolTensor() if indices.ndim > 1:
                return self.index_batch_and_length(indices)
            case torch.Tensor() | int() | slice() | list():
                return self.index_batch(indices)
            case tuple() if len(indices) == 2:
                return self.index_batch(indices[0]).index_length(indices[1])
            case None:
                return self.__deepcopy__()
            case _:
                raise TypeError(f"Unsupported index type: {type(indices)}")

    def index_batch(
        self, indices: Union[None, int, slice, List[int], Tuple[int, ...], torch.IntTensor, torch.BoolTensor]
    ) -> "StreamMetadata":
        """Return a StreamMetadata object with the specified batch indices."""
        # TODO (JDH): Implement using match statement instead of if/else.
        if indices is None:
            return self.__deepcopy__()

        if isinstance(indices, torch.Tensor) and indices.ndim > 1:
            raise IndexError(f"Expected batch indices to be a 1-dimensional tensor, but got {indices.ndim} dimensions.")

        if isinstance(indices, torch.BoolTensor):
            ids = [id for i, id in enumerate(self.ids) if indices[i]]
            sos = self.sos[indices]
            eos = self.eos[indices]
            lengths = self.lengths[indices]
            chunk_indices = self._chunk_indices[indices] if self._chunk_indices is not None else None
            return StreamMetadata(ids, sos, eos, lengths, chunk_indices)

        if isinstance(indices, int):
            ids = tuple(self.ids[indices])
            sos = self.sos[[indices]]
            eos = self.eos[[indices]]
            lengths = self.lengths[[indices]]
            chunk_indices = self._chunk_indices[[indices]] if self._chunk_indices is not None else None
            return StreamMetadata(ids, sos, eos, lengths, chunk_indices)

        if isinstance(indices, slice):
            ids = self.ids[indices]
        else:  # List[int], Tuple[int, ...], torch.IntTensor
            ids = tuple(self.ids[i] for i in indices)

        sos = self.sos[indices]
        eos = self.eos[indices]
        lengths = self.lengths[indices]
        chunk_indices = self._chunk_indices[indices] if self._chunk_indices is not None else None
        return StreamMetadata(ids, sos, eos, lengths, chunk_indices)

    def index_length(
        self, indices: Union[None, int, slice, List[int], Tuple[int], torch.IntTensor, torch.BoolTensor]
    ) -> "StreamMetadata":
        """Return a StreamMetadata object with the specified length indices."""
        match indices:
            case None:
                return self.__deepcopy__()
            case int():
                return self._index_length_int(indices)
            case slice():
                return self._index_length_slice(indices)
            case list() | tuple():
                return self._index_length_list(indices)
            case torch.Tensor() if indices.ndim == 1:
                return self._index_length_1d_tensor(indices)
            case torch.Tensor() if indices.ndim > 1:
                raise IndexError("Indexing length with multidimensional torch tensors is not supported.")
            case _:
                raise IndexError(f"Indexing length with {indices} is not supported.")

    def index_batch_and_length(self, indices: torch.BoolTensor) -> "StreamMetadata":
        """Return a StreamMetadata object with the batch and length indexed with a single 2D BoolTensor."""
        if isinstance(indices, torch.Tensor) and indices.ndim > 2:
            raise ValueError(f"Expected indices to be a 2-dimensional tensor, but got {indices.ndim} dimensions.")

        cumsum = indices.cumsum(dim=1)
        keep_ids = cumsum[:, -1] > 0

        if not keep_ids.any():
            return StreamMetadata([], torch.tensor([]), torch.tensor([]), torch.tensor([]))

        broadcast_batch = indices.size(0) == 1 and len(self.ids) > 1
        broadcast_length = indices.size(1) == 1 and self.max_length > 1
        if broadcast_batch and broadcast_length:
            return self.__deepcopy__()

        if not keep_ids.all():
            ids = [id for i, id in enumerate(self.ids) if keep_ids[i]]
            sos = self.sos[keep_ids]
            eos = self.eos[keep_ids]
            lengths = self.lengths[keep_ids]
            chunk_indices = self._chunk_indices[keep_ids] if self._chunk_indices is not None else None
            indices = indices[keep_ids]
        else:  # includes `broadcast_batch == True`
            ids = deepcopy(self.ids)
            sos = self.sos
            eos = self.eos
            lengths = self.lengths
            chunk_indices = self._chunk_indices

        sos = sos & indices[:, 0]  # SOS only if the first index is included.
        if not broadcast_length:
            # EOS if any index at or beyond the last non-padding index is included.
            start = cumsum[keep_ids, 0]
            stop = indices.size(-1) - torch.fliplr(indices).to(torch.float32).argmax(-1)
            eos = eos & (start < lengths) & (lengths <= stop)
            # eos = eos & indices[range(indices.size(0)), lengths - 1]  # EOS only if the last non-padding is included.
            lengths = cumsum[keep_ids, lengths - 1]
            chunk_indices = chunk_indices[keep_ids] if chunk_indices is not None else None

        return StreamMetadata(ids, sos, eos, lengths, chunk_indices)

    def _index_length_int(self, index: int) -> "StreamMetadata":
        # Convert negative indices to positive
        if index < 0:
            index = self.max_length + index

        # Set lengths to 1 for all examples except those where the integer index is in padding (set to 0)
        lengths = (self.lengths - index).clamp(min=0, max=1)
        sos = self.sos.clone() if index == 0 else torch.zeros_like(self.sos)
        # TODO (JDH): numba compiled arithmetic is much faster but slowed down due to conversion to/from numpy
        #   Maybe we should store sos and eos as numpy arrays instead of torch tensors?
        eos = torch.from_numpy(update_eos_from_integer(self.eos.numpy(), self.lengths.numpy(), index))
        chunk_indices = self._chunk_indices.clone() if self._chunk_indices is not None else None
        return StreamMetadata(deepcopy(self.ids), sos, eos, lengths, chunk_indices)

    def _index_length_slice(self, slice: slice) -> "StreamMetadata":
        # Convert start and stop to positive indices
        start, stop, stride = slice.indices(self.max_length)

        if stride < 0:
            # TODO (JDH): Allow negative strides only if all examples have the same length equal to tensor's length.
            msg = "Negative strides along length not supported on StreamTensors. Instead, use `reverse_sequence`."
            raise NotImplementedError(msg)

        if stride == 1:
            # TODO (JDH): Implement `update_lengths_from_integer`
            lengths = (self.lengths - start).clip(min=0, max=stop - start)
        else:
            # Compute the right-most length index that is included in the slice from slice(start, stop, stride)
            stop = self.max_length - ((self.max_length - 1 - start) % stride)
            lengths = (self.lengths - start).clip(min=0, max=stop - start).div(stride).ceil().to(self.lengths.dtype)

        sos = self.sos.clone() if start == 0 and stop > 0 else torch.zeros_like(self.sos)
        eos = torch.from_numpy(update_eos_from_slice(self.eos.numpy(), self.lengths.numpy(), start, stop))
        chunk_indices = self._chunk_indices.clone() if self._chunk_indices is not None else None
        return StreamMetadata(deepcopy(self.ids), sos, eos, lengths, chunk_indices)

    def _index_length_list(self, indices: Union[List[int], Tuple[int]]) -> "StreamMetadata":
        # Convert to numpy arrays for faster manipulation and numba jit support.
        lengths_np = self.lengths.numpy()
        indices_np = np.array(indices)
        make_indices_positive_(indices_np, self.max_length)  # inplace

        # Raise error if the indices are not sorted
        if not is_sorted_ascending(indices_np):
            raise IndexError("Indices must be sorted when indexing length with lists or tuples.")

        # Update lengths, sos, and eos
        min_i, max_i = minmax(indices_np)
        lengths = update_lengths_from_list_of_indices(lengths_np, indices_np)
        sos = self.sos.clone() if min_i == 0 else torch.zeros_like(self.sos)
        eos = torch.from_numpy(update_eos_from_slice(self.eos.numpy(), lengths_np, min_i, max_i))
        # TODO (JDH): Keep EOS true if the indexing spans over the last non-padding element.
        chunk_indices = self._chunk_indices.clone() if self._chunk_indices is not None else None
        return StreamMetadata(deepcopy(self.ids), sos, eos, lengths, chunk_indices)

    def _index_length_1d_tensor(self, indices: torch.Tensor) -> "StreamMetadata":
        if indices.dtype == torch.bool:
            return self._index_length_1d_booltensor(indices)
        return self._index_length_1d_inttensor(indices)

    def _index_length_1d_booltensor(self, indices: torch.BoolTensor) -> "StreamMetadata":
        return self._index_length_list(indices.nonzero().squeeze(1).tolist())  # Adds ~10 µs

    def _index_length_1d_inttensor(self, indices: torch.IntTensor) -> "StreamMetadata":
        return self._index_length_list(indices.tolist())  # Adds ~1 µs

    @classmethod
    def cat(cls, metas: List["StreamMetadata"], dim: str) -> "StreamMetadata":
        """Concatenate a list of StreamMetadata objects along a given dimension."""
        if dim == LENGTH:
            return cls.cat_length(metas)
        elif dim == BATCH:
            return cls.cat_batch(metas)
        else:
            raise ValueError(f"Invalid dimension: {dim}")

    @classmethod
    def cat_batch(cls, metas: List["StreamMetadata"]) -> "StreamMetadata":
        """Concatenate a list of StreamMetadata objects along the batch dimension.

        Args:
            metas (List[StreamMetadata]): The StreamMetadata objects to concatenate.

        Returns:
            StreamMetadata: The concatenated StreamMetadata object.
        """

        if not all(isinstance(s, StreamMetadata) for s in metas):
            raise TypeError("All objects in list must be of type StreamMetadata.")

        if len(metas) == 1:
            return deepcopy(metas[0])

        ids = list(itertools.chain.from_iterable([s.ids for s in metas]))
        sos = torch.cat([s.sos for s in metas], dim=0)
        eos = torch.cat([s.eos for s in metas], dim=0)
        lengths = torch.cat([s.lengths for s in metas], dim=0)
        if all(s.chunk_indices is not None for s in metas):
            chunk_indices = torch.cat([s.chunk_indices for s in metas], dim=0)
        else:
            chunk_indices = None
        return cls(ids, sos, eos, lengths, chunk_indices)

    @classmethod
    def cat_length(cls, metas: List["StreamMetadata"]) -> "StreamMetadata":
        """Concatenate a list of StreamMetadata objects along the length dimension.

        Args:
            metas (List[StreamMetadata]): The StreamMetadata objects to concatenate.

        Returns:
            StreamMetadata: The concatenated StreamMetadata object.
        """
        if len(metas) == 1:
            return deepcopy(metas[0])

        j = len(metas) - 1
        for i, s in enumerate(metas):
            if i != 0 and s.ids != metas[0].ids:
                raise ValueError("Cannot concatenate StreamMetadata objects with different ids.")
            if i != 0 and s.any_starting:
                raise ValueError('StreamMetadata objects where any "sos" is True should be first when concatenated.')
            if i != j and s.any_ending:
                raise ValueError('StreamMetadata objects where any "eos" is True should be last when concatenated.')

        ids = deepcopy(metas[0].ids)
        sos = metas[0].sos.clone()
        eos = metas[-1].eos.clone()
        lengths = sum([s.lengths for s in metas])
        if all(s.chunk_indices is not None for s in metas):
            chunk_indices = metas[-1].chunk_indices.clone()  # TODO (JDH): This assumes the right-most chunk is the last
        return cls(ids, sos, eos, lengths, chunk_indices)

    def split(self, split_size_or_sections: Union[int, List[int]], dim: str) -> List["StreamMetadata"]:
        """Split a StreamMetadata object into a list of StreamMetadata objects along a given dimension."""
        if dim == LENGTH:
            return self.split_length(split_size_or_sections)
        elif dim == BATCH:
            return self.split_batch(split_size_or_sections)
        raise ValueError(f"Invalid dimension: {dim}")

    def split_batch(self, split_size_or_sections: Union[int, List[int]]) -> List["StreamMetadata"]:
        """Split a StreamMetadata object into a list of StreamMetadata objects along the batch dimension.

        Args:
            split_size_or_sections (Union[int, List[int]]): Size of a single chunk or list of sizes for each chunk.

        Returns:
            List[StreamMetadata]: The split StreamMetadata objects.
        """
        if isinstance(split_size_or_sections, list) and sum(split_size_or_sections) != len(self):
            raise ValueError("Sum of split sizes must equal the size of the StreamMetadata object.")

        if isinstance(split_size_or_sections, int):
            start = range(0, len(self), split_size_or_sections)
            split_ids = tuple(self.ids[i : i + split_size_or_sections] for i in start)
        else:
            slices = np.cumsum([0] + split_size_or_sections)
            split_ids = tuple(self.ids[i:j] for i, j in zip(slices[:-1], slices[1:]))

        split_sos = self.sos.split(split_size_or_sections)
        split_eos = self.eos.split(split_size_or_sections)
        split_lengths = self.lengths.split(split_size_or_sections)
        split_chunk_indices = (
            self.chunk_indices.split(split_size_or_sections) if self.chunk_indices is not None else None
        )
        args_iter = zip(split_ids, split_sos, split_eos, split_lengths, split_chunk_indices)

        return [stream_metadata(*args) for args in args_iter]

    def split_length(self, split_size_or_sections: Union[int, List[int]]) -> List["StreamMetadata"]:
        """Split a StreamMetadata object into a list of StreamMetadata objects along the length dimension.

        Args:
            split_size_or_sections (Union[int, List[int]]): Size of a single chunk or list of sizes for each chunk.

        Returns:
            List[StreamMetadata]: The split StreamMetadata objects.
        """
        max_length = self.lengths.max().item()
        if isinstance(split_size_or_sections, list) and sum(split_size_or_sections) < max_length:
            raise ValueError("Sum of split sizes must be equal to (or larger than) the maximum length.")

        if isinstance(split_size_or_sections, int):
            start = np.arange(0, max_length, split_size_or_sections)
            end = (start + split_size_or_sections).clip(max=max_length)
        else:
            end = np.cumsum(split_size_or_sections)
            start = np.concatenate(([0], end[:-1]))

        return [self.index_length(slice(i, j)) for i, j in zip(start, end)]

    def unbind_batch(self) -> List["StreamMetadata"]:
        """Split a StreamMetadata object into a list of StreamMetadata objects along the batch dimension.

        Returns:
            List[StreamMetadata]: The split StreamMetadata objects.
        """
        return self.split_batch(1)

    def drop_empty(self) -> "StreamMetadata":
        """Drop any tensors that are empty."""
        return self.index_batch(self.lengths > 0)

    def clone(self) -> "StreamMetadata":
        """Return a deep copy of the StreamMetadata object."""
        return self.__deepcopy__()

    def size(self) -> int:
        """Return the size of the StreamMetadata object. Same as len()."""
        return len(self)


# TODO (JDH): Implement a MultiLengthStreamMetadata class that can handle multiple length dimensions.
class MultiLengthStreamMetadata:
    def __init__(self) -> None:
        raise NotImplementedError()


def stream_metadata(
    ids: Union[str, List[str]],
    sos: Union[bool, List[bool], torch.BoolTensor],
    eos: Union[bool, List[bool], torch.BoolTensor],
    lengths: Union[int, List[int], torch.IntTensor],
    chunk_indices: Optional[Union[int, List[int], torch.IntTensor]] = None,
) -> StreamMetadata:
    """Create a StreamMetadata object from the given arguments.

    Args:
        ids (Union[str, List[str]]): The ids of the input tensors.
        sos (bool): Whether the input tensors are the first in a batch.
        eos (bool): Whether the input tensors are the last in a batch.
        lengths (Union[int, List[int]]): The lengths of the input tensors.
        chunk_indices (int): The index of the chunk in the batch.
        num_chunks (Optional[int], optional): The number of chunks in the batch. Defaults to None.

    Returns:
        StreamMetadata: The created StreamMetadata object.
    """
    return StreamMetadata(
        ids=ids,
        sos=sos,
        eos=eos,
        lengths=lengths,
        chunk_indices=chunk_indices,
    )


class StreamTensor(torch.Tensor):
    @staticmethod
    def __new__(cls, data, meta: StreamMetadata, *args, **kwargs) -> "StreamTensor":
        """Return a new StreamTensor object."""
        return super().__new__(cls, data, *args, **kwargs)

    def __init__(self, data, meta: StreamMetadata, *args, **kwargs):
        """Initialize a StreamTensor object (self is StreamTensor, data is e.g. torch.Tensor)."""
        super().__init__()
        self.meta = meta

    def __getstate__(self) -> Tuple[torch.Tensor, StreamMetadata, List[str]]:
        """Return the state of the StreamTensor object."""
        return self.decouple()

    def __setstate__(self, state: Tuple[torch.Tensor, StreamMetadata, List[str]]):
        """Set the state of the StreamTensor object."""
        self.__init__(*state)

    @classmethod
    def __torch_function__(cls, func: Callable, types: List[torch.Tensor], args=(), kwargs=None):
        """Custom __torch_function__ implementation for StreamTensor.

        Args:
            func (Callable): The intercepted torch function.
            types (List[torch.Tensor]): Types of any Tensor-like arguments.
            args (tuple, optional): Arguments to the intercepted torch function. Defaults to ().
            kwargs (_type_, optional): Key-word arguments to the intercepted torch function. Defaults to None.

        Raises:
            RuntimeError: If the intercepted function could not be handled safely.
        """
        if kwargs is None:
            kwargs = dict()

        if func in VALID_FUNCTIONS:
            return super().__torch_function__(func, types, args, {})

        if func in CUSTOMIZED_FUNCTIONS:
            return CUSTOMIZED_FUNCTIONS[func](*args, **kwargs)

        if func in DECOUPLE_FUNCTIONS:
            return decouple(func, *args, **kwargs)

        if func in RECOUPLE_FUNCTIONS:
            return recouple(func, *args, **kwargs)

        if func in INPLACE_RECOUPLE_FUNCTIONS:
            return inplace_recouple(func, *args, **kwargs)

        # Unhandled functions are passed to the torch.Tensor.__torch_function__ method.
        if func not in DEFAULT_VALID_FUNCTIONS:
            warnings.warn(
                f"Function {func.__name__} is not handled by StreamTensor.__torch_function__ "
                f"and may not work as expected."
            )

        return cls.default_valid(func, types, args, kwargs)

    @classmethod
    def default_valid(cls, func, types, args, kwargs):
        out = super().__torch_function__(func, types, args, kwargs)

        metas = [x.meta for x in [*args, *kwargs.values()] if isinstance(x, StreamTensor)]  # TODO (JDH): Make recursive
        if not all(s == metas[0] for s in metas[1:]):
            msg = (
                f"Called a torch function ({func.__name__}) which was not handled by "
                f"StreamTensor.__torch_function__ with {len(metas)} StreamTensors in the input. "
                f"In this case the function can only be handled if the StreamTensors have equal metadata,"
                f"but they were not equal."
            )
            raise RuntimeError(msg)

        if isinstance(out, StreamTensor):
            out.meta = metas[0]
            return out
        elif isinstance(out, torch.Tensor):
            return StreamTensor(out, meta=metas[0])

        return out

    @property
    def has_batch_dim(self) -> bool:
        return BATCH in self.names

    @property
    def has_length_dim(self) -> bool:
        return LENGTH in self.names

    @property
    def batch_dim(self) -> int:
        return self.names.index(BATCH)

    @property
    def length_dim(self) -> int:
        return self.names.index(LENGTH)

    @property
    def real(self):
        return torch.real(self)

    @property
    def imag(self):
        return torch.imag(self)

    @property
    def T(self):
        return self.permute(*reversed(range(self.ndim)))

    def is_batch_dim(self, dim: int) -> bool:
        return self.names[dim] == BATCH

    def is_length_dim(self, dim: int) -> bool:
        # TODO: Refine to include multiple length dims
        return self.names[dim] == LENGTH

    def batch_size(self):
        return self.size(self.batch_dim)

    def max_length(self):
        # TODO: Refine to include multiple length dims
        return self.size(self.length_dim)

    def tensor(self, keep_names: bool = False) -> torch.Tensor:
        """Return the underlying torch.Tensor."""
        tensor = torch.Tensor(self)  # 1-2 µs
        if not keep_names:
            tensor.rename_(None)  # 2-3 µs
        return tensor

    def drop_empty(self) -> "StreamTensor":
        """Remove empty tensors from the batch."""
        if self.meta.min_length > 0:
            return self
        if self.meta.max_length == 0:
            return None
        if len(self.meta) == 1 and self.meta.max_length > 0:
            return self

        return torch.index_select(self, self.batch_dim, self.meta.lengths.nonzero().squeeze())

    def named_tensor(self) -> torch.Tensor:
        """Return the underlying torch.Tensor with names."""
        return self.tensor(keep_names=True)

    def unpad_sequence(self, keep_names: bool = False) -> List["StreamTensor"]:
        """Remove padding along the specified dimension."""
        batch_dim = self.names.index(BATCH)
        length_dim = self.names.index(LENGTH)
        if batch_dim < length_dim:
            length_dim -= 1
        return [x.narrow(length_dim, 0, x.meta.lengths.item()) for x in self.unbind(dim=batch_dim)]

    def decouple(self, copy_meta: bool = False, keep_names: bool = False) -> Tuple[Tensor, StreamMetadata, Tuple[str]]:
        """Decouple the StreamTensor from names and metadata."""
        meta = self.meta.clone() if copy_meta else self.meta
        return self.tensor(keep_names=keep_names), meta, self.names


def as_stream_tensor(
    data,
    meta: StreamMetadata = None,
    names: Tuple[Union[None, str]] = None,
    dtype: torch.dtype = None,
    device: torch.device = None,
) -> StreamTensor:
    """Convert a tensor to a StreamTensor. See also `torch.as_tensor`."""
    data = torch.as_tensor(data, dtype=dtype, device=device)
    if names is not None:
        data = data.refine_names(*names)  # Make the tensor named if it isn't already.
    if meta is None:
        meta = data.meta  # If meta is not given, assume it is already on the input data.
    return StreamTensor(data=data, meta=meta)


def stream_tensor(
    data,
    meta: StreamMetadata,
    names: Tuple[Union[None, str]],
    dtype: torch.dtype = None,
    device: torch.device = None,
    requires_grad: bool = False,
    pin_memory: bool = False,
) -> StreamTensor:
    """Convert a tensor to a StreamTensor. See also `torch.tensor`."""
    try:
        data = torch.tensor(
            data, names=names, dtype=dtype, device=device, requires_grad=requires_grad, pin_memory=pin_memory
        )
    except RuntimeError:
        data = torch.tensor(data, dtype=dtype, device=device, requires_grad=requires_grad, pin_memory=pin_memory)
        data.rename_(*names)

    return StreamTensor(data=data, meta=meta)


class TestTensor(torch.Tensor):
    @staticmethod
    def __new__(cls, data, meta, *args, **kwargs) -> "TestTensor":
        """Return a new StreamTensor object."""
        return super().__new__(cls, data, *args, **kwargs)

    def __init__(self, data, meta, *args, names: List[str] = None, **kwargs):
        """Initialize a StreamTensor object (self is StreamTensor, data is e.g. torch.Tensor)."""
        super(TestTensor).__init__()
        self.meta = meta

    def tensor(self, keep_names: bool = False) -> torch.Tensor:
        """Return the underlying torch.Tensor."""
        tensor = torch.Tensor(self)  # 1-2 µs
        if not keep_names:
            tensor.rename_(None)  # 2-3 µs
        return tensor

    def clone(self, *args, **kwargs):
        """Clone a StreamTensor object."""
        return TestTensor(super().clone(*args, **kwargs), self.meta)


def decouple_recursive(x, metas: Optional[List["StreamMetadata"]] = None, names: Optional[List[str]] = None):
    """Recurse a nested structure and decouple all StreamTensors."""
    if isinstance(x, StreamTensor):
        if metas is None and names is None:
            return x.tensor()

        tensor, meta, name = x.decouple()
        metas.append(meta)
        names.append(name)
        return tensor

    elif isinstance(x, Mapping):
        return type(x)((k, decouple_recursive(v, metas=metas, names=names)) for k, v in x.items())
    elif isinstance(x, str):  # Must handle strings before Sequence, because strings are sequences.
        return x
    elif isinstance(x, Sequence):
        return type(x)(decouple_recursive(v, metas=metas, names=names) for v in x)

    return x


# TODO (JDH): Use decouple_recursive instead of the two/three for loops below.

# def decouple(func, *args, **kwargs):
#     """Call function on tensor after decoupling it from StreamMetadata."""
#     args, kwargs = decouple_recursive((args, kwargs))
#     return func(*args, **kwargs)


# def recouple(func, *args, **kwargs):
#     """Call function on tensor after recoupling it to StreamMetadata and recouple again afterwards."""
#     metas, names = [], []
#     args, kwargs = decouple_recursive((args, kwargs), metas=metas, names=names)
#     if not all(metas[0] == m for m in metas):
#         raise ValueError("All StreamTensors must have the same StreamMetadata.")

#     tensor = func(*args, **kwargs)
#     return as_stream_tensor(data=tensor, meta=metas[0], names=names[0])


def decouple(func, *args, _keep_names=False, _tensor_type=StreamTensor, **kwargs):
    """Call function on tensor after decoupling it from StreamMetadata and names."""
    args = [arg.tensor(keep_names=_keep_names) if isinstance(arg, _tensor_type) else arg for arg in args]
    kwargs = {k: v.tensor(keep_names=_keep_names) if isinstance(v, _tensor_type) else v for k, v in kwargs.items()}
    return func(*args, **kwargs)


def recouple(func, *args, _tensor_type=StreamTensor, **kwargs):
    """Call function on tensor after decoupling it from StreamMetadata and names and recouple again afterwards."""
    meta_list = [x.meta for x in [*args, *kwargs.values()] if isinstance(x, _tensor_type)]
    names_list = [x.names for x in [*args, *kwargs.values()] if isinstance(x, _tensor_type)]
    if not (all(m == meta_list[0] for m in meta_list[1:]) and all(n == names_list[0] for n in names_list[1:])):
        raise RuntimeError("StreamTensor arguments must have the same metadata and names.")
    out = decouple(func, *args, _tensor_type=_tensor_type, **kwargs)
    out.rename_(*names_list[0])
    return _tensor_type(out, meta_list[0])


def inplace_recouple(func, tensor, *args, _tensor_type=StreamTensor, **kwargs):
    """Call an in-place function on tensor after decoupling it from StreamMetadata and names, return the original."""
    decouple(func, tensor, *args, _tensor_type=_tensor_type, **kwargs)  # Inplace operation by func on tensor.
    return tensor<|MERGE_RESOLUTION|>--- conflicted
+++ resolved
@@ -32,45 +32,6 @@
 # they are needed. This minimizes overhead computation on StreamTensors that end up as leaf nodes in the graph.
 
 
-<<<<<<< HEAD
-class StreamMetadata:
-=======
-def decouple_recursive(x, metas: Optional[List["StreamMetadata"]] = None, names: Optional[List[str]] = None):
-    """Recurse a nested structure and decouple all StreamTensors."""
-    if isinstance(x, StreamTensor):
-        if metas is None and names is None:
-            return x.tensor()
-
-        tensor, meta, name = x.decouple()
-        metas.append(meta)
-        names.append(name)
-        return tensor
-
-    elif isinstance(x, Mapping):
-        return type(x)((k, decouple_recursive(v, metas=metas, names=names)) for k, v in x.items())
-    elif isinstance(x, Sequence):
-        return type(x)(decouple_recursive(v, metas=metas, names=names) for v in x)
-
-    return x
-
-
-def decouple(func, *args, **kwargs):
-    """Call function on tensor after decoupling it from StreamMetadata."""
-    args, kwargs = decouple_recursive((args, kwargs))
-    return func(*args, **kwargs)
-
-
-def recouple(func, *args, **kwargs):
-    """Call function on tensor after recoupling it to StreamMetadata and recouple again afterwards."""
-    metas, names = [], []
-    args, kwargs = decouple_recursive((args, kwargs), metas=metas, names=names)
-    if not all(metas[0] == m for m in metas):
-        raise ValueError("All StreamTensors must have the same StreamMetadata.")
-
-    tensor = func(*args, **kwargs)
-    return as_stream_tensor(data=tensor, meta=metas[0], names=names[0])
-
-
 class LazyProxy(object):
     """A proxy class that lazily instantiates an object of type cls with arguments *args and **kwargs."""
 
@@ -134,7 +95,6 @@
 
 
 class StreamMetadata(LazyInit):
->>>>>>> e8bc8c19
     """Metadata associated with a batch of streamed input tensors."""
 
     __slots__ = [
@@ -159,17 +119,6 @@
 
     def __init__(
         self,
-<<<<<<< HEAD
-        ids: Union[str, Sequence[str]],
-        sos: Union[bool, Sequence[bool], torch.BoolTensor],
-        eos: Union[bool, Sequence[bool], torch.BoolTensor],
-        lengths: Union[int, Sequence[int], torch.IntTensor],
-        chunk_indices: Optional[Union[int, Sequence[int], torch.IntTensor]] = None,
-    ):
-        # TODO: Make initialization lazy such that it only happens when the StreamMetadata is actually used.
-        if not isinstance(ids, tuple):
-            ids = tuple(ids)
-=======
         ids: Union[str, List[str]],
         sos: Union[bool, List[bool], torch.BoolTensor],
         eos: Union[bool, List[bool], torch.BoolTensor],
@@ -181,7 +130,6 @@
 
         if isinstance(ids, str):
             ids = [ids]
->>>>>>> e8bc8c19
         if isinstance(lengths, int):
             lengths = tuple(lengths)
         if isinstance(sos, bool):
@@ -1083,4 +1031,23 @@
 def inplace_recouple(func, tensor, *args, _tensor_type=StreamTensor, **kwargs):
     """Call an in-place function on tensor after decoupling it from StreamMetadata and names, return the original."""
     decouple(func, tensor, *args, _tensor_type=_tensor_type, **kwargs)  # Inplace operation by func on tensor.
-    return tensor+    return tensor
+
+
+def decouple_recursive(x, metas: Optional[List["StreamMetadata"]] = None, names: Optional[List[str]] = None):
+    """Recurse a nested structure and decouple all StreamTensors."""
+    if isinstance(x, StreamTensor):
+        if metas is None and names is None:
+            return x.tensor()
+
+        tensor, meta, name = x.decouple()
+        metas.append(meta)
+        names.append(name)
+        return tensor
+
+    elif isinstance(x, Mapping):
+        return type(x)((k, decouple_recursive(v, metas=metas, names=names)) for k, v in x.items())
+    elif isinstance(x, Sequence):
+        return type(x)(decouple_recursive(v, metas=metas, names=names) for v in x)
+
+    return x