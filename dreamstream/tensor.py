import itertools

from copy import deepcopy
from typing import Any, Callable, List, Optional, Tuple, Union, Mapping, Sequence

import torch
import numpy as np

from torch import Tensor

from dreamstream.func_coverage import (
    DECOUPLE_FUNCTIONS,
    RECOUPLE_FUNCTIONS,
    VALID_FUNCTIONS,
    CUSTOMIZED_FUNCTIONS,
    DEFAULT_VALID_FUNCTIONS,
    INPLACE_RECOUPLE_FUNCTIONS,
)
from dreamstream.utils.flags import BATCH, LENGTH
from dreamstream.utils.numba import (
    is_sorted_ascending,
    make_indices_positive_,
    minmax,
    update_eos_from_integer,
    update_eos_from_slice,
    update_lengths_from_list_of_indices,
)
from dreamstream import warnings


# TODO (JDH): Make StreamMetadata methods like cat, split and index lazily evaluated such that they only evaluate when
# they are needed. This minimizes overhead computation on StreamTensors that end up as leaf nodes in the graph.


class StreamMetadata:
    """Metadata associated with a batch of streamed input tensors."""

    __slots__ = [
        "ids",
        "_sos",
        "_eos",
        "_lengths",
        "_chunk_indices",
        "_temp_buffer",
        "_temp_names",
        "_min_length",
        "_max_length",
        "_lengths_updated",
        "_any_starting",
        "_any_ending",
        "_all_starting",
        "_all_ending",
        "_any_starting_or_ending",
        "_all_starting_and_ending",
        "_sos_or_eos_updated",
    ]

    def __init__(
        self,
        ids: Union[str, List[str]],
        sos: Union[bool, List[bool], torch.BoolTensor],
        eos: Union[bool, List[bool], torch.BoolTensor],
        lengths: Union[int, List[int], torch.IntTensor],
        chunk_indices: Optional[Union[int, List[int], torch.IntTensor]] = None,
    ):
        # TODO: Make initialization lazy such that it only happens when the StreamMetadata is actually used.
        if isinstance(ids, str):
            ids = [ids]
        if isinstance(lengths, int):
            lengths = [lengths]
        if isinstance(sos, bool):
            sos = [sos]
        if isinstance(eos, bool):
            eos = [eos]

        if not len(ids) == len(lengths) == len(sos) == len(eos):
            raise ValueError("ids, lengths, sos and eos must have the same length.")

        sos = torch.as_tensor(sos, dtype=torch.bool)
        eos = torch.as_tensor(eos, dtype=torch.bool)
        lengths = torch.as_tensor(lengths, dtype=torch.int)

        if not all(isinstance(i, str) for i in ids):
            raise ValueError("ids must be a list of strings.")

        if sos.ndim > 1 or eos.ndim > 1 or lengths.ndim > 1:
            raise ValueError("sos, eos and lengths must be 1-dimensional.")

        self.ids = ids
        self._sos = sos
        self._eos = eos
        self._lengths = lengths
        self._chunk_indices = chunk_indices

        self._temp_buffer = None
        self._temp_names = None

        self._min_length = None
        self._max_length = None
        self._lengths_updated = True
        self._update_lengths()

        self._any_starting = None
        self._any_ending = None
        self._all_starting = None
        self._all_ending = None
        self._any_starting_or_ending = None
        self._all_starting_and_ending = None
        self._sos_or_eos_updated = True
        self._update_logicals()

    @property
    def sos(self) -> torch.BoolTensor:
        return self._sos

    @sos.setter
    def sos(self, value: torch.BoolTensor):
        self._sos = value
        self._sos_or_eos_updated = True

    @property
    def eos(self) -> torch.BoolTensor:
        return self._eos

    @eos.setter
    def eos(self, value: torch.BoolTensor):
        self._eos = value
        self._sos_or_eos_updated = True

    @property
    def lengths(self) -> torch.IntTensor:
        return self._lengths

    @lengths.setter
    def lengths(self, lengths: torch.IntTensor):
        self._lengths = lengths
        self._lengths_updated = True

    @property
    def chunk_indices(self) -> Optional[torch.IntTensor]:
        return self._chunk_indices

    @chunk_indices.setter
    def chunk_indices(self, chunk_indices: Optional[torch.IntTensor]):
        self._chunk_indices = chunk_indices

    @property
    def min_length(self):
        """Return the minimum length of the batch and recompute only if lengths have been mutated."""
        self._update_lengths()
        return self._min_length

    @min_length.setter
    def min_length(self, length):
        raise AttributeError("min_length is read-only.")

    @property
    def max_length(self):
        """Return the maximum length of the batch and recompute only if lengths have been mutated."""
        self._update_lengths()
        return self._max_length

    @max_length.setter
    def max_length(self, length):
        raise AttributeError("max_length is read-only.")

    def _update_lengths(self):
        if self._lengths_updated:
            self._min_length = self.lengths.min().item()
            self._max_length = self.lengths.max().item()
            self._lengths_updated = False

    @property
    def starting_lengths(self) -> torch.IntTensor:
        return self.lengths[self.sos]

    @starting_lengths.setter
    def starting_lengths(self, lengths: Union[int, torch.IntTensor]):
        self._lengths[self.sos] = lengths
        self._lengths_updated = True

    @property
    def ending_lengths(self) -> torch.IntTensor:
        return self.lengths[self.eos]

    @ending_lengths.setter
    def ending_lengths(self, lengths: Union[int, torch.IntTensor]):
        self._lengths[self.eos] = lengths
        self._lengths_updated = True

    @property
    def any_starting(self) -> bool:
        self._update_logicals()
        return self._any_starting

    @property
    def any_ending(self) -> bool:
        self._update_logicals()
        return self._any_ending

    @property
    def all_starting(self) -> bool:
        self._update_logicals()
        return self._all_starting

    @property
    def all_ending(self) -> bool:
        self._update_logicals()
        return self._all_ending

    @property
    def any_starting_or_ending(self) -> bool:
        self._update_logicals()
        return self._any_starting_or_ending

    @property
    def all_starting_and_ending(self) -> bool:
        self._update_logicals()
        return self._all_starting_and_ending

    def _update_logicals(self):
        if self._sos_or_eos_updated:
            self._any_starting = self.sos.any().item()
            self._any_ending = self.eos.any().item()
            self._all_starting = self.sos.all().item()
            self._all_ending = self.eos.all().item()
            self._any_starting_or_ending = self._any_starting or self._any_ending
            self._all_starting_and_ending = self._all_starting and self._all_ending
            self._sos_or_eos_updated = False

    def __copy__(self):
        """Returns a deep of the StreamMetadata object because we don't support shallow copies."""
        new_meta = StreamMetadata(
            ids=self.ids,
            sos=self.sos,
            eos=self.eos,
            lengths=self.lengths,
        )
        new_meta.__dict__.update(self.__dict__)
        return new_meta

<<<<<<< HEAD
    def __deepcopy__(self, memo=None):
=======
    def __deepcopy__(self, memo: Optional[dict] = None):
>>>>>>> 83aed637
        """Return a deep copy of the StreamMetadata object."""
        return StreamMetadata(
            ids=deepcopy(self.ids),
            sos=self.sos.clone(),
            eos=self.eos.clone(),
            lengths=self.lengths.clone(),
        )

    def __eq__(self, other: "StreamMetadata") -> bool:
        """Return True if the two StreamMetadata objects have the same ids, sos, eos and lengths, False otherwise."""
        return (
            self.ids == other.ids
            and self.sos.equal(other.sos)
            and self.eos.equal(other.eos)
            and self.lengths.equal(other.lengths)
        )

    def __len__(self) -> int:
        """Return the number of elements in the batch."""
        return len(self.ids)

    def __repr__(self) -> str:
        """Returns a string representation of the StreamMetadata object shortening the ids, sos, eos and lengths
        if they are longer than 80 characters.

        StreamTensor(
            ids=["a", "b", ..., "c"],
            sos=[True, False, ..., False],
            eos=[False, False, ..., True],
            lengths=[10, 20, ..., 30],
        )
        """
        if sum(len(i) for i in self.ids) > 80:
            # Shorten the ids keeping some first and the last element.
            last = repr(self.ids[-1])
            repr_ids = [repr(self.ids[0])]
            length = len(repr_ids[0]) + len(last) + 7 + len(repr(self.ids[1]))
            i = 1
            while length < 80:
                id_repr = repr(self.ids[i])
                repr_ids.append(id_repr)
                length += len(repr(self.ids[i + 1])) + 2
                i += 1

            short_ids_repr = ", ".join(repr_ids) + ", ..., " + repr(last)
            print(short_ids_repr, len(short_ids_repr))
        else:
            short_ids_repr = repr(self.ids)

        return (
            "StreamMetadata(\n"
            f"    ids={short_ids_repr},\n"
            f"    sos={repr(self.sos)},\n"
            f"    eos={repr(self.eos)},\n"
            f"    lengths={repr(self.lengths)},\n"
            ")"
        )

    def __getitem__(
        self, indices: Union[int, slice, List[Any], Tuple[Any, ...], torch.IntTensor, torch.BoolTensor]
    ) -> "StreamMetadata":
        """Index the metadata along the batch and/or length dimensions."""
        return self.index(indices)

    def index(
        self, indices: Union[None, int, slice, List[Any], Tuple[Any, ...], torch.IntTensor, torch.BoolTensor]
    ) -> "StreamMetadata":
        """Index the metadata along the batch and/or length dimensions."""
        match indices:
            case list() | tuple() if not all(isinstance(i, (int, bool)) for i in indices):
                match indices:
                    case (batch_indices, None):
                        return self.index_batch(batch_indices)
                    case (None, length_indices):
                        return self.index_length(length_indices)
                    case (batch_indices, length_indices):
                        return self.index_batch(batch_indices).index_length(length_indices)
                    case (None, None):
                        return self.__deepcopy__()
            case torch.BoolTensor() if indices.ndim > 1:
                return self.index_batch_and_length(indices)
            case torch.Tensor() | int() | slice() | list():
                return self.index_batch(indices)
            case tuple() if len(indices) == 2:
                return self.index_batch(indices[0]).index_length(indices[1])
            case None:
                return self.__deepcopy__()
            case _:
                raise TypeError(f"Unsupported index type: {type(indices)}")

    def index_batch(
        self, indices: Union[None, int, slice, List[int], Tuple[int, ...], torch.IntTensor, torch.BoolTensor]
    ) -> "StreamMetadata":
        """Return a StreamMetadata object with the specified batch indices."""
        # TODO (JDH): Implement using match statement instead of if/else.
        if indices is None:
            return self.__deepcopy__()

        if isinstance(indices, torch.Tensor) and indices.ndim > 1:
            raise IndexError(f"Expected batch indices to be a 1-dimensional tensor, but got {indices.ndim} dimensions.")

        if isinstance(indices, torch.BoolTensor):
            ids = [id for i, id in enumerate(self.ids) if indices[i]]
            sos = self.sos[indices]
            eos = self.eos[indices]
            lengths = self.lengths[indices]
            return StreamMetadata(ids, sos, eos, lengths)

        if isinstance(indices, int):
            ids = [self.ids[indices]]
            sos = self.sos[[indices]]
            eos = self.eos[[indices]]
            lengths = self.lengths[[indices]]
            return StreamMetadata(ids, sos, eos, lengths)

        if isinstance(indices, slice):
            ids = self.ids[indices]
        else:  # List[int], Tuple[int, ...], torch.IntTensor
            ids = [self.ids[i] for i in indices]

        sos = self.sos[indices]
        eos = self.eos[indices]
        lengths = self.lengths[indices]
        return StreamMetadata(ids, sos, eos, lengths)

    def index_length(
        self, indices: Union[None, int, slice, List[int], Tuple[int], torch.IntTensor, torch.BoolTensor]
    ) -> "StreamMetadata":
        """Return a StreamMetadata object with the specified length indices."""
        match indices:
            case None:
                return self.__deepcopy__()
            case int():
                return self._index_length_int(indices)
            case slice():
                return self._index_length_slice(indices)
            case list() | tuple():
                return self._index_length_list(indices)
            case torch.Tensor() if indices.ndim == 1:
                return self._index_length_1d_tensor(indices)
            case torch.Tensor() if indices.ndim > 1:
                raise IndexError("Indexing length with multidimensional torch tensors is not supported.")
            case _:
                raise IndexError(f"Indexing length with {indices} is not supported.")

    def index_batch_and_length(self, indices: torch.BoolTensor) -> "StreamMetadata":
        """Return a StreamMetadata object with the batch and length indexed with a single 2D BoolTensor."""
        if isinstance(indices, torch.Tensor) and indices.ndim > 2:
            raise ValueError(f"Expected indices to be a 2-dimensional tensor, but got {indices.ndim} dimensions.")

        cumsum = indices.cumsum(dim=1)
        keep_ids = cumsum[:, -1] > 0

        if not keep_ids.any():
            return StreamMetadata([], torch.tensor([]), torch.tensor([]), torch.tensor([]))

        broadcast_batch = indices.size(0) == 1 and len(self.ids) > 1
        broadcast_length = indices.size(1) == 1 and self.max_length > 1
        if broadcast_batch and broadcast_length:
            return self.__deepcopy__()

        if not keep_ids.all():
            ids = [id for i, id in enumerate(self.ids) if keep_ids[i]]
            sos = self.sos[keep_ids]
            eos = self.eos[keep_ids]
            lengths = self.lengths[keep_ids]
            indices = indices[keep_ids]
        else:  # includes `broadcast_batch == True`
            ids = deepcopy(self.ids)
            sos = self.sos
            eos = self.eos
            lengths = self.lengths

        sos = sos & indices[:, 0]  # SOS only if the first index is included.
        if not broadcast_length:
            # EOS if any index at or beyond the last non-padding index is included.
            start = cumsum[keep_ids, 0]
            stop = indices.size(-1) - torch.fliplr(indices).to(torch.float32).argmax(-1)
            eos = eos & (start < lengths) & (lengths <= stop)
            # eos = eos & indices[range(indices.size(0)), lengths - 1]  # EOS only if the last non-padding is included.
            lengths = cumsum[keep_ids, lengths - 1]

        return StreamMetadata(ids, sos, eos, lengths)

    def _index_length_int(self, index: int) -> "StreamMetadata":
        # Convert negative indices to positive
        if index < 0:
            index = self.max_length + index

        # Set lengths to 1 for all examples except those where the integer index is in padding (set to 0)
        lengths = (self.lengths - index).clamp(min=0, max=1)
        sos = self.sos.clone() if index == 0 else torch.zeros_like(self.sos)
        # TODO (JDH): numba compiled arithmetic is much faster but slowed down due to conversion to/from numpy
        #   Maybe we should store sos and eos as numpy arrays instead of torch tensors?
        eos = torch.from_numpy(update_eos_from_integer(self.eos.numpy(), self.lengths.numpy(), index))
        return StreamMetadata(deepcopy(self.ids), sos, eos, lengths)

    def _index_length_slice(self, slice: slice) -> "StreamMetadata":
        # Convert start and stop to positive indices
        start, stop, stride = slice.indices(self.max_length)

        if stride < 0:
            # TODO (JDH): Allow negative strides only if all examples have the same length equal to tensor's length.
            msg = "Negative strides along length not supported on StreamTensors. Instead, use `reverse_sequence`."
            raise NotImplementedError(msg)

        if stride == 1:
            # TODO (JDH): Implement `update_lengths_from_integer`
            lengths = (self.lengths - start).clip(min=0, max=stop - start)
        else:
            # Compute the right-most length index that is included in the slice from slice(start, stop, stride)
            stop = self.max_length - ((self.max_length - 1 - start) % stride)
            lengths = (self.lengths - start).clip(min=0, max=stop - start).div(stride).ceil().to(self.lengths.dtype)

        sos = self.sos.clone() if start == 0 and stop > 0 else torch.zeros_like(self.sos)
        eos = torch.from_numpy(update_eos_from_slice(self.eos.numpy(), self.lengths.numpy(), start, stop))
        return StreamMetadata(deepcopy(self.ids), sos, eos, lengths)

    def _index_length_list(self, indices: Union[List[int], Tuple[int]]) -> "StreamMetadata":
        # Convert to numpy arrays for faster manipulation and numba jit support.
        lengths_np = self.lengths.numpy()
        indices_np = np.array(indices)
        make_indices_positive_(indices_np, self.max_length)  # inplace

        # Raise error if the indices are not sorted
        if not is_sorted_ascending(indices_np):
            raise IndexError("Indices must be sorted when indexing length with lists or tuples.")

        # Update lengths, sos, and eos
        min_i, max_i = minmax(indices_np)
        lengths = update_lengths_from_list_of_indices(lengths_np, indices_np)
        sos = self.sos.clone() if min_i == 0 else torch.zeros_like(self.sos)
        eos = torch.from_numpy(update_eos_from_slice(self.eos.numpy(), lengths_np, min_i, max_i))
        # TODO (JDH): Keep EOS true if the indexing spans over the last non-padding element.
        return StreamMetadata(deepcopy(self.ids), sos, eos, lengths)

    def _index_length_1d_tensor(self, indices: torch.Tensor) -> "StreamMetadata":
        if indices.dtype == torch.bool:
            return self._index_length_1d_booltensor(indices)
        return self._index_length_1d_inttensor(indices)

    def _index_length_1d_booltensor(self, indices: torch.BoolTensor) -> "StreamMetadata":
        return self._index_length_list(indices.nonzero().squeeze(1).tolist())  # Adds ~10 µs

    def _index_length_1d_inttensor(self, indices: torch.IntTensor) -> "StreamMetadata":
        return self._index_length_list(indices.tolist())  # Adds ~1 µs

    @classmethod
    def cat(cls, metas: List["StreamMetadata"], dim: str) -> "StreamMetadata":
        """Concatenate a list of StreamMetadata objects along a given dimension."""
        if dim == LENGTH:
            return cls.cat_length(metas)
        elif dim == BATCH:
            return cls.cat_batch(metas)
        else:
            raise ValueError(f"Invalid dimension: {dim}")

    @classmethod
    def cat_batch(cls, metas: List["StreamMetadata"]) -> "StreamMetadata":
        """Concatenate a list of StreamMetadata objects along the batch dimension.

        Args:
            metas (List[StreamMetadata]): The StreamMetadata objects to concatenate.

        Returns:
            StreamMetadata: The concatenated StreamMetadata object.
        """

        if len(metas) == 1:
            return deepcopy(metas[0])

        assert all(isinstance(s, StreamMetadata) for s in metas)
        ids = list(itertools.chain.from_iterable([s.ids for s in metas]))
        sos = torch.cat([s.sos for s in metas], dim=0)
        eos = torch.cat([s.eos for s in metas], dim=0)
        lengths = torch.cat([s.lengths for s in metas], dim=0)
        return cls(ids, sos, eos, lengths)

    @classmethod
    def cat_length(cls, metas: List["StreamMetadata"]) -> "StreamMetadata":
        """Concatenate a list of StreamMetadata objects along the length dimension.

        Args:
            metas (List[StreamMetadata]): The StreamMetadata objects to concatenate.

        Returns:
            StreamMetadata: The concatenated StreamMetadata object.
        """
        if len(metas) == 1:
            return deepcopy(metas[0])

        j = len(metas) - 1
        for i, s in enumerate(metas):
            if i != 0 and s.ids != metas[0].ids:
                raise ValueError("Cannot concatenate StreamMetadata objects with different ids.")
            if i != 0 and s.any_starting:
                raise ValueError('StreamMetadata objects where any "sos" is True should be first when concatenated.')
            if i != j and s.any_ending:
                raise ValueError('StreamMetadata objects where any "eos" is True should be last when concatenated.')

        ids = deepcopy(metas[0].ids)
        sos = metas[0].sos.clone()
        eos = metas[-1].eos.clone()
        lengths = sum([s.lengths for s in metas])
        return cls(ids, sos, eos, lengths)

    def split(self, split_size_or_sections: Union[int, List[int]], dim: str) -> List["StreamMetadata"]:
        """Split a StreamMetadata object into a list of StreamMetadata objects along a given dimension."""
        if dim == LENGTH:
            return self.split_length(split_size_or_sections)
        elif dim == BATCH:
            return self.split_batch(split_size_or_sections)
        raise ValueError(f"Invalid dimension: {dim}")

    def split_batch(self, split_size_or_sections: Union[int, List[int]]) -> List["StreamMetadata"]:
        """Split a StreamMetadata object into a list of StreamMetadata objects along the batch dimension.

        Args:
            split_size_or_sections (Union[int, List[int]]): Size of a single chunk or list of sizes for each chunk.

        Returns:
            List[StreamMetadata]: The split StreamMetadata objects.
        """
        if isinstance(split_size_or_sections, list) and sum(split_size_or_sections) != len(self):
            raise ValueError("Sum of split sizes must equal the size of the StreamMetadata object.")

        if isinstance(split_size_or_sections, int):
            start = range(0, len(self), split_size_or_sections)
            split_ids = [self.ids[i : i + split_size_or_sections] for i in start]
        else:
            slices = np.cumsum([0] + split_size_or_sections)
            split_ids = [self.ids[i:j] for i, j in zip(slices[:-1], slices[1:])]

        split_first = self.sos.split(split_size_or_sections)
        split_last = self.eos.split(split_size_or_sections)
        split_lengths = self.lengths.split(split_size_or_sections)
        args_iter = zip(split_ids, split_first, split_last, split_lengths)

        return [stream_metadata(*args) for args in args_iter]

    def split_length(self, split_size_or_sections: Union[int, List[int]]) -> List["StreamMetadata"]:
        """Split a StreamMetadata object into a list of StreamMetadata objects along the length dimension.

        Args:
            split_size_or_sections (Union[int, List[int]]): Size of a single chunk or list of sizes for each chunk.

        Returns:
            List[StreamMetadata]: The split StreamMetadata objects.
        """
        max_length = self.lengths.max().item()
        if isinstance(split_size_or_sections, list) and sum(split_size_or_sections) < max_length:
            raise ValueError("Sum of split sizes must be equal to (or larger than) the maximum length.")

        if isinstance(split_size_or_sections, int):
            start = np.arange(0, max_length, split_size_or_sections)
            end = (start + split_size_or_sections).clip(max=max_length)
        else:
            end = np.cumsum(split_size_or_sections)
            start = np.concatenate(([0], end[:-1]))

        return [self.index_length(slice(i, j)) for i, j in zip(start, end)]

    def unbind_batch(self) -> List["StreamMetadata"]:
        """Split a StreamMetadata object into a list of StreamMetadata objects along the batch dimension.

        Returns:
            List[StreamMetadata]: The split StreamMetadata objects.
        """
        return self.split_batch(1)

    def drop_empty(self) -> "StreamMetadata":
        """Drop any tensors that are empty."""
        return self.index_batch(self.lengths > 0)

    def clone(self) -> "StreamMetadata":
        """Return a deep copy of the StreamMetadata object."""
        return self.__deepcopy__()

    def size(self) -> int:
        """Return the size of the StreamMetadata object. Same as len()."""
        return len(self)


# TODO (JDH): Implement a MultiLengthStreamMetadata class that can handle multiple length dimensions.
class MultiLengthStreamMetadata:
    def __init__(self) -> None:
        raise NotImplementedError()


def stream_metadata(
    ids: Union[str, List[str]],
    sos: Union[bool, List[bool], torch.BoolTensor],
    eos: Union[bool, List[bool], torch.BoolTensor],
    lengths: Union[int, List[int], torch.IntTensor],
    chunk_indices: Optional[Union[int, List[int], torch.IntTensor]] = None,
) -> StreamMetadata:
    """Create a StreamMetadata object from the given arguments.

    Args:
        ids (Union[str, List[str]]): The ids of the input tensors.
        sos (bool): Whether the input tensors are the first in a batch.
        eos (bool): Whether the input tensors are the last in a batch.
        lengths (Union[int, List[int]]): The lengths of the input tensors.
        chunk_indices (int): The index of the chunk in the batch.
        num_chunks (Optional[int], optional): The number of chunks in the batch. Defaults to None.

    Returns:
        StreamMetadata: The created StreamMetadata object.
    """
    return StreamMetadata(
        ids=ids,
        sos=sos,
        eos=eos,
        lengths=lengths,
        chunk_indices=chunk_indices,
    )


class StreamTensor(torch.Tensor):
    @staticmethod
    def __new__(cls, data, meta: StreamMetadata, *args, **kwargs) -> "StreamTensor":
        """Return a new StreamTensor object."""
        return super().__new__(cls, data, *args, **kwargs)

    def __init__(self, data, meta: StreamMetadata, *args, **kwargs):
        """Initialize a StreamTensor object (self is StreamTensor, data is e.g. torch.Tensor)."""
        super().__init__()
        self.meta = meta

    def __getstate__(self) -> Tuple[torch.Tensor, StreamMetadata, List[str]]:
        """Return the state of the StreamTensor object."""
        return self.decouple()

    def __setstate__(self, state: Tuple[torch.Tensor, StreamMetadata, List[str]]):
        """Set the state of the StreamTensor object."""
        self.__init__(*state)

    @classmethod
    def __torch_function__(cls, func: Callable, types: List[torch.Tensor], args=(), kwargs=None):
        """Custom __torch_function__ implementation for StreamTensor.

        Args:
            func (Callable): The intercepted torch function.
            types (List[torch.Tensor]): Types of any Tensor-like arguments.
            args (tuple, optional): Arguments to the intercepted torch function. Defaults to ().
            kwargs (_type_, optional): Key-word arguments to the intercepted torch function. Defaults to None.

        Raises:
            RuntimeError: If the intercepted function could not be handled safely.
        """
        if kwargs is None:
            kwargs = dict()

        if func in VALID_FUNCTIONS:
            return super().__torch_function__(func, types, args, {})

        if func in CUSTOMIZED_FUNCTIONS:
            return CUSTOMIZED_FUNCTIONS[func](*args, **kwargs)

        if func in DECOUPLE_FUNCTIONS:
            return decouple(func, *args, **kwargs)

        if func in RECOUPLE_FUNCTIONS:
            return recouple(func, *args, **kwargs)

        if func in INPLACE_RECOUPLE_FUNCTIONS:
            return inplace_recouple(func, *args, **kwargs)

        # Unhandled functions are passed to the torch.Tensor.__torch_function__ method.
        if func not in DEFAULT_VALID_FUNCTIONS:
            warnings.warn(
                f"Function {func.__name__} is not handled by StreamTensor.__torch_function__ "
                f"and may not work as expected."
            )

        return cls.default_valid(func, types, args, kwargs)

    @classmethod
    def default_valid(cls, func, types, args, kwargs):
        out = super().__torch_function__(func, types, args, kwargs)

        metas = [x.meta for x in [*args, *kwargs.values()] if isinstance(x, StreamTensor)]  # TODO (JDH): Make recursive
        if not all(s == metas[0] for s in metas[1:]):
            msg = (
                f"Called a torch function ({func.__name__}) which was not handled by "
                f"StreamTensor.__torch_function__ with {len(metas)} StreamTensors in the input."
                f"In this case the function can only be handled if the StreamTensors have equal metadata,"
                f"but they were not equal."
            )
            raise RuntimeError(msg)

        if isinstance(out, StreamTensor):
            out.meta = metas[0]
            return out
        elif isinstance(out, torch.Tensor):
            return StreamTensor(out, meta=metas[0])

        return out

    @property
    def has_batch_dim(self) -> bool:
        return BATCH in self.names

    @property
    def has_length_dim(self) -> bool:
        return LENGTH in self.names

    @property
    def batch_dim(self) -> int:
        return self.names.index(BATCH)

    @property
    def length_dim(self) -> int:
        return self.names.index(LENGTH)

    @property
    def real(self):
        return torch.real(self)

    @property
    def imag(self):
        return torch.imag(self)

    @property
    def T(self):
        return self.permute(*reversed(range(self.ndim)))

    def is_batch_dim(self, dim: int) -> bool:
        return self.names[dim] == BATCH

    def is_length_dim(self, dim: int) -> bool:
        # TODO: Refine to include multiple length dims
        return self.names[dim] == LENGTH

    def batch_size(self):
        return self.size(self.batch_dim)

    def max_length(self):
        # TODO: Refine to include multiple length dims
        return self.size(self.length_dim)

    def tensor(self, keep_names: bool = False) -> torch.Tensor:
        """Return the underlying torch.Tensor."""
        tensor = torch.Tensor(self)  # 1-2 µs
        if not keep_names:
            tensor.rename_(None)  # 2-3 µs
        return tensor

    def drop_empty(self) -> "StreamTensor":
        """Remove empty tensors from the batch."""
        if self.meta.min_length > 0:
            return self
        if self.meta.max_length == 0:
            return None
        if len(self.meta) == 1 and self.meta.max_length > 0:
            return self

        return torch.index_select(self, self.batch_dim, self.meta.lengths.nonzero().squeeze())

    def named_tensor(self) -> torch.Tensor:
        """Return the underlying torch.Tensor with names."""
        return self.tensor(keep_names=True)

    def unpad_sequence(self, keep_names: bool = False) -> List["StreamTensor"]:
        """Remove padding along the specified dimension."""
        batch_dim = self.names.index(BATCH)
        length_dim = self.names.index(LENGTH)
        if batch_dim < length_dim:
            length_dim -= 1
        return [x.narrow(length_dim, 0, x.meta.lengths.item()) for x in self.unbind(dim=batch_dim)]

    def decouple(self, copy_meta: bool = False, keep_names: bool = False) -> Tuple[Tensor, StreamMetadata, Tuple[str]]:
        """Decouple the StreamTensor from names and metadata."""
        meta = self.meta.clone() if copy_meta else self.meta
        return self.tensor(keep_names=keep_names), meta, self.names


def as_stream_tensor(
    data,
    meta: StreamMetadata = None,
    names: Tuple[Union[None, str]] = None,
    dtype: torch.dtype = None,
    device: torch.device = None,
) -> StreamTensor:
    """Convert a tensor to a StreamTensor. See also `torch.as_tensor`."""
    data = torch.as_tensor(data, dtype=dtype, device=device)
    if names is not None:
        data = data.refine_names(*names)  # Make the tensor named if it isn't already.
    if meta is None:
        meta = data.meta  # If meta is not given, assume it is already on the input data.
    return StreamTensor(data=data, meta=meta)


def stream_tensor(
    data,
    meta: StreamMetadata,
    names: Tuple[Union[None, str]],
    dtype: torch.dtype = None,
    device: torch.device = None,
    requires_grad: bool = False,
    pin_memory: bool = False,
) -> StreamTensor:
    """Convert a tensor to a StreamTensor. See also `torch.tensor`."""
    try:
        data = torch.tensor(
            data, names=names, dtype=dtype, device=device, requires_grad=requires_grad, pin_memory=pin_memory
        )
    except RuntimeError:
        data = torch.tensor(data, dtype=dtype, device=device, requires_grad=requires_grad, pin_memory=pin_memory)
        data.rename_(*names)

    return StreamTensor(data=data, meta=meta)


class TestTensor(torch.Tensor):
    @staticmethod
    def __new__(cls, data, meta, *args, **kwargs) -> "TestTensor":
        """Return a new StreamTensor object."""
        return super().__new__(cls, data, *args, **kwargs)

    def __init__(self, data, meta, *args, names: List[str] = None, **kwargs):
        """Initialize a StreamTensor object (self is StreamTensor, data is e.g. torch.Tensor)."""
        super(TestTensor).__init__()
        self.meta = meta

    def tensor(self, keep_names: bool = False) -> torch.Tensor:
        """Return the underlying torch.Tensor."""
        tensor = torch.Tensor(self)  # 1-2 µs
        if not keep_names:
            tensor.rename_(None)  # 2-3 µs
        return tensor

    def clone(self, *args, **kwargs):
        """Clone a StreamTensor object."""
        return TestTensor(super().clone(*args, **kwargs), self.meta)


def decouple_recursive(x, metas: Optional[List["StreamMetadata"]] = None, names: Optional[List[str]] = None):
    """Recurse a nested structure and decouple all StreamTensors."""
    if isinstance(x, StreamTensor):
        if metas is None and names is None:
            return x.tensor()

        tensor, meta, name = x.decouple()
        metas.append(meta)
        names.append(name)
        return tensor

    elif isinstance(x, Mapping):
        return type(x)((k, decouple_recursive(v, metas=metas, names=names)) for k, v in x.items())
    elif isinstance(x, str):  # Must handle strings before Sequence, because strings are sequences.
        return x
    elif isinstance(x, Sequence):
        return type(x)(decouple_recursive(v, metas=metas, names=names) for v in x)

    return x


# TODO (JDH): Use decouple_recursive instead of the two/three for loops below.

# def decouple(func, *args, **kwargs):
#     """Call function on tensor after decoupling it from StreamMetadata."""
#     args, kwargs = decouple_recursive((args, kwargs))
#     return func(*args, **kwargs)


# def recouple(func, *args, **kwargs):
#     """Call function on tensor after recoupling it to StreamMetadata and recouple again afterwards."""
#     metas, names = [], []
#     args, kwargs = decouple_recursive((args, kwargs), metas=metas, names=names)
#     if not all(metas[0] == m for m in metas):
#         raise ValueError("All StreamTensors must have the same StreamMetadata.")

#     tensor = func(*args, **kwargs)
#     return as_stream_tensor(data=tensor, meta=metas[0], names=names[0])


def decouple(func, *args, _keep_names=False, _tensor_type=StreamTensor, **kwargs):
    """Call function on tensor after decoupling it from StreamMetadata and names."""
    args = [arg.tensor(keep_names=_keep_names) if isinstance(arg, _tensor_type) else arg for arg in args]
    kwargs = {k: v.tensor(keep_names=_keep_names) if isinstance(v, _tensor_type) else v for k, v in kwargs.items()}
    return func(*args, **kwargs)


def recouple(func, *args, _tensor_type=StreamTensor, **kwargs):
    """Call function on tensor after decoupling it from StreamMetadata and names and recouple again afterwards."""
    meta_list = [x.meta for x in [*args, *kwargs.values()] if isinstance(x, _tensor_type)]
    names_list = [x.names for x in [*args, *kwargs.values()] if isinstance(x, _tensor_type)]
    if not (all(m == meta_list[0] for m in meta_list[1:]) and all(n == names_list[0] for n in names_list[1:])):
        raise RuntimeError("StreamTensor arguments must have the same metadata and names.")
    out = decouple(func, *args, _tensor_type=_tensor_type, **kwargs)
    out.rename_(*names_list[0])
    return _tensor_type(out, meta_list[0])


def inplace_recouple(func, tensor, *args, _tensor_type=StreamTensor, **kwargs):
    """Call an in-place function on tensor after decoupling it from StreamMetadata and names, return the original."""
    decouple(func, tensor, *args, _tensor_type=_tensor_type, **kwargs)  # Inplace operation by func on tensor.
    return tensor<|MERGE_RESOLUTION|>--- conflicted
+++ resolved
@@ -57,21 +57,21 @@
 
     def __init__(
         self,
-        ids: Union[str, List[str]],
-        sos: Union[bool, List[bool], torch.BoolTensor],
-        eos: Union[bool, List[bool], torch.BoolTensor],
-        lengths: Union[int, List[int], torch.IntTensor],
-        chunk_indices: Optional[Union[int, List[int], torch.IntTensor]] = None,
+        ids: Union[str, Sequence[str]],
+        sos: Union[bool, Sequence[bool], torch.BoolTensor],
+        eos: Union[bool, Sequence[bool], torch.BoolTensor],
+        lengths: Union[int, Sequence[int], torch.IntTensor],
+        chunk_indices: Optional[Union[int, Sequence[int], torch.IntTensor]] = None,
     ):
         # TODO: Make initialization lazy such that it only happens when the StreamMetadata is actually used.
-        if isinstance(ids, str):
-            ids = [ids]
+        if not isinstance(ids, tuple):
+            ids = tuple(ids)
         if isinstance(lengths, int):
-            lengths = [lengths]
+            lengths = tuple(lengths)
         if isinstance(sos, bool):
-            sos = [sos]
+            sos = tuple(sos)
         if isinstance(eos, bool):
-            eos = [eos]
+            eos = tuple(eos)
 
         if not len(ids) == len(lengths) == len(sos) == len(eos):
             raise ValueError("ids, lengths, sos and eos must have the same length.")
@@ -239,11 +239,7 @@
         new_meta.__dict__.update(self.__dict__)
         return new_meta
 
-<<<<<<< HEAD
-    def __deepcopy__(self, memo=None):
-=======
     def __deepcopy__(self, memo: Optional[dict] = None):
->>>>>>> 83aed637
         """Return a deep copy of the StreamMetadata object."""
         return StreamMetadata(
             ids=deepcopy(self.ids),
@@ -353,7 +349,7 @@
             return StreamMetadata(ids, sos, eos, lengths)
 
         if isinstance(indices, int):
-            ids = [self.ids[indices]]
+            ids = tuple(self.ids[indices])
             sos = self.sos[[indices]]
             eos = self.eos[[indices]]
             lengths = self.lengths[[indices]]
@@ -362,7 +358,7 @@
         if isinstance(indices, slice):
             ids = self.ids[indices]
         else:  # List[int], Tuple[int, ...], torch.IntTensor
-            ids = [self.ids[i] for i in indices]
+            ids = tuple(self.ids[i] for i in indices)
 
         sos = self.sos[indices]
         eos = self.eos[indices]
@@ -572,10 +568,10 @@
 
         if isinstance(split_size_or_sections, int):
             start = range(0, len(self), split_size_or_sections)
-            split_ids = [self.ids[i : i + split_size_or_sections] for i in start]
+            split_ids = tuple(self.ids[i : i + split_size_or_sections] for i in start)
         else:
             slices = np.cumsum([0] + split_size_or_sections)
-            split_ids = [self.ids[i:j] for i, j in zip(slices[:-1], slices[1:])]
+            split_ids = tuple(self.ids[i:j] for i, j in zip(slices[:-1], slices[1:]))
 
         split_first = self.sos.split(split_size_or_sections)
         split_last = self.eos.split(split_size_or_sections)
@@ -729,7 +725,7 @@
         if not all(s == metas[0] for s in metas[1:]):
             msg = (
                 f"Called a torch function ({func.__name__}) which was not handled by "
-                f"StreamTensor.__torch_function__ with {len(metas)} StreamTensors in the input."
+                f"StreamTensor.__torch_function__ with {len(metas)} StreamTensors in the input. "
                 f"In this case the function can only be handled if the StreamTensors have equal metadata,"
                 f"but they were not equal."
             )
