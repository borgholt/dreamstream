--- conflicted
+++ resolved
@@ -17,12 +17,7 @@
 STREAM_TENSOR_FUNCTIONS = dict()
 
 
-<<<<<<< HEAD
-
-# TODO (JDH): Make StreamState methods like cat, split and index lazily evaluated such that they only evaluate when they
-=======
 # TODO (JDH): Make StreamMetadata methods like cat, split and index lazily evaluated such that they only evaluate when they
->>>>>>> 13ae67c0
 # are needed. This minimizes overhead computation on StreamTensors that end up as leaf nodes in the computation graph.
 
 
@@ -101,28 +96,7 @@
     @lengths.setter
     def lengths(self, lengths: torch.IntTensor):
         self._lengths = lengths
-<<<<<<< HEAD
-        
-        self._max_length = None
-        self._min_length = None
         self._lengths_updated = True
-        self._update_min_max_length()
-        
-        self._any_first = None
-        self._any_last = None
-        self._all_first = None
-        self._all_last = None
-        self._any_first_or_last = None
-        self._all_first_and_last = None
-        self._first_last_updated = True
-        self._self_update_logical()
-        
-    def __getitem__(self, indices: Union[int, slice, List[Any], Tuple[Any, ...], torch.IntTensor, torch.BoolTensor]):
-        """Index the state along the batch and/or length dimensions."""
-        raise NotImplementedError()
-=======
-        self._lengths_updated = True
->>>>>>> 13ae67c0
 
     @property
     def max_length(self):
@@ -328,163 +302,6 @@
 
         raise NotImplementedError(f"Indexing with {indices} is not supported.")
 
-<<<<<<< HEAD
-    def __copy__(self):
-        """Return a deep copy of the StreamState object."""
-        return StreamState(
-            ids=deepcopy(self.ids),
-            is_first=self.is_first.clone(),
-            is_last=self.is_last.clone(),
-            lengths=self.lengths.clone(),
-        )
-
-    def clone(self):
-        """Return a deep copy of the StreamState object."""
-        return self.__copy__()
-
-    def __len__(self):
-        return len(self.ids)
-    
-    def _self_update_logical(self):
-        if self._first_last_updated:
-            self._any_first = self.is_first.any().item()
-            self._any_last = self.is_last.any().item()
-            self._all_first = self.is_first.all().item()
-            self._all_last = self.is_last.all().item()
-            self._any_first_or_last = self._any_first or self._any_last
-            self._all_first_and_last = self._all_first and self._all_last
-            self._first_last_updated = False
-            
-    def _update_min_max_length(self):
-        if self._lengths_updated:
-            self._max_length = self.lengths.max().item()
-            self._min_length = self.lengths.min().item()
-            self._lengths_updated = False
-        
-    
-    @property
-    def any_first(self):
-        self._self_update_logical()
-        return self._any_first
-    
-    @property
-    def any_last(self):
-        self._self_update_logical()
-        return self._any_last
-    
-    @property
-    def all_first(self):
-        self._self_update_logical()
-        return self._all_first
-    
-    @property
-    def all_last(self):
-        self._self_update_logical()
-        return self._all_last
-    
-    @property
-    def any_first_or_last(self):
-        self._self_update_logical()
-        return self._any_first_or_last
-    
-    @property
-    def all_first_and_last(self):
-        self._self_update_logical()
-        return self._all_first_and_last
-    
-    @property
-    def is_first(self):
-        return self._is_first
-    
-    @property
-    def is_last(self):
-        return self._is_last
-    
-    @is_first.setter
-    def is_first(self, value):
-        self._is_first = value
-        assert self._is_first.dtype == torch.bool
-        self._first_last_updated = True
-        
-    @is_last.setter
-    def is_last(self, value):
-        self._is_last = value
-        assert self._is_first.dtype == torch.bool
-        self._first_last_updated = True
-        
-    def __eq__(self, other):        
-        return (
-            self.ids == other.ids
-            and self.is_first.equal(other.is_first)
-            and self.is_last.equal(other.is_last)
-            and self.lengths.equal(other.lengths)
-        )
-    
-    @property
-    def lengths(self):
-        return self._lengths
-
-    @property
-    def max_length(self):
-        """Return the maximum length of the batch and recompute only if lengths have been mutated."""
-        self._update_min_max_length()
-        return self._max_length
-    
-    @property
-    def min_length(self):
-        """Return the maximum length of the batch and recompute only if lengths have been mutated."""
-        self._update_min_max_length()
-        return self._min_length
-
-    @property
-    def _first_lengths(self):
-        return self.lengths[self.is_first]
-
-    @property
-    def _last_lengths(self):
-        return self.lengths[self.is_last]
-
-    @lengths.setter
-    def lengths(self, i):
-        self._lengths = i
-        self._lengths_updated = True
-        
-    @max_length.setter
-    def max_length(self, i):
-        raise AttributeError("max_length is read-only.")
-    
-    @min_length.setter
-    def min_length(self, i):
-        raise AttributeError("min_length is read-only.")
-    
-    @_first_lengths.setter
-    def _first_lengths(self, i):
-        self._lengths[self.is_first] = i
-        self._lengths_updated = True
-    
-    @_last_lengths.setter
-    def _last_lengths(self, i):
-        self._lengths[self.is_last] = i
-        self._lengths_updated = True
-
-    def size(self):
-        return len(self)
-
-    def drop_empty(self) -> Self:
-        """Drop any tensors that are empty."""
-        return self.index_batch(self.lengths > 0)
-
-    # def filter(self, mask: torch.BoolTensor):
-    #     """Keep only the batch examples where the mask is True."""
-    #     if not mask.all():
-    #         self.is_first = self.is_first[mask]
-    #         self.is_last = self.is_last[mask]
-    #         self.lengths = self.lengths[mask]
-    #         self.ids = [id for i, id in enumerate(self.ids) if mask[i]]
-
-    def __repr__(self):
-        return f"StreamState(size={self.size()})"
-=======
     @classmethod
     def cat(cls, metas: List["StreamMetadata"], dim: str) -> "StreamMetadata":
         """Concatenate a list of StreamMetadata objects along a given dimension."""
@@ -494,7 +311,6 @@
             return cls.cat_batch(metas)
         else:
             raise ValueError(f"Invalid dimension: {dim}")
->>>>>>> 13ae67c0
 
     @classmethod
     def cat_batch(cls, metas: List["StreamMetadata"]) -> "StreamMetadata":
@@ -680,26 +496,15 @@
 
     @classmethod
     def __torch_function__(cls, func: Callable, types: List[torch.Tensor], args=(), kwargs=None):
-<<<<<<< HEAD
-        # TODO (JDH): Deal with empty StreamTensors?
-        # import IPython
-        # IPython.embed(using=False, header="Hello from StreamTensor.__torch_function__")
-        print("TEST", func.__name__)
-=======
->>>>>>> 13ae67c0
         if kwargs is None:
             kwargs = dict()
 
         is_handled = func in STREAM_TENSOR_FUNCTIONS and all(issubclass(t, (torch.Tensor, StreamTensor)) for t in types)
-<<<<<<< HEAD
-        print(f"\n\n{func.__name__}: {is_handled=}\n\n")
-=======
 
         # TODO (JDH): Deal with empty StreamTensors?
         # import IPython
         # IPython.embed(using=False, header="Hello from StreamTensor.__torch_function__")
         # print(f"\n\n{func.__name__}: {is_handled=}\n\n")
->>>>>>> 13ae67c0
 
         if is_handled:
             return STREAM_TENSOR_FUNCTIONS[func](*args, **kwargs)
