--- conflicted
+++ resolved
@@ -155,13 +155,10 @@
     - Fail outright.
     - Fallback to a regular `torch.Tensor`.
     - Fallback to a different tensor subclass that is identical in behaviour to `torch.Tensor` but carries the frozen `StreamMetadata` along.
-<<<<<<< HEAD
 - How do we deal with 
   - Special tokens concatenated to the input? E.g. "translate" and "language" tokens in Whisper?
   - Learnable tokens concatenated to the input sequence before an MHSA layer?
-=======
 - Support loading/saving of named tensors by custom `__reduce__` or `__reduce_ex__`.
->>>>>>> ba933f5c
 
 ## Can we use DreamStream for training?
 
