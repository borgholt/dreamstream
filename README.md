--- conflicted
+++ resolved
@@ -155,13 +155,10 @@
     - Fail outright.
     - Fallback to a regular `torch.Tensor`. <-- Chose this one.
     - Fallback to a different tensor subclass that is identical in behaviour to `torch.Tensor` but carries the frozen `StreamMetadata` along.
-<<<<<<< HEAD
 - Support loading/saving of named tensors by custom `__reduce__` or `__reduce_ex__`.
-=======
 - How do we deal with 
   - Special tokens concatenated to the input? E.g. "translate" and "language" tokens in Whisper?
   - Learnable tokens concatenated to the input sequence before an MHSA layer?
->>>>>>> e8bc8c19
 
 ## Can we use DreamStream for training?
 
