--- conflicted
+++ resolved
@@ -5,13 +5,8 @@
 # TODO (JDH): Tests will fail if we don't also import this, since nothing gets overridden.
 import dreamstream.overrides  # noqa: F401
 
-<<<<<<< HEAD
-from dreamstream.tensor import OVERRIDDEN_FUNCTIONS, StreamTensor, StreamMetadata, stream_tensor, as_stream_tensor, stream_metadata, LENGTH, BATCH
-from dreamstream.func_coverage import DECOUPLE_FUNCTIONS, FLAT_OVERRIDABLE_FUNCTIONS, RECOUPLE_FUNCTIONS, VALID_FUNCTIONS, UNSUPPORTED_FUNCTIONS
-=======
-from dreamstream.tensor import OVERRIDDEN_FUNCTIONS, StreamTensor, stream_tensor, stream_metadata, LENGTH, BATCH
-from dreamstream.func_coverage import FLAT_OVERRIDABLE_FUNCTIONS, VALID_FUNCTIONS, UNSUPPORTED_FUNCTIONS
->>>>>>> 4d25cd04
+from dreamstream.tensor import StreamTensor, stream_tensor, stream_metadata, LENGTH, BATCH
+from dreamstream.func_coverage import DECOUPLE_FUNCTIONS, FLAT_OVERRIDABLE_FUNCTIONS, OVERRIDDEN_FUNCTIONS, RECOUPLE_FUNCTIONS, UNSUPPORTED_FUNCTIONS, VALID_FUNCTIONS
 
 
 @pytest.fixture()
@@ -28,7 +23,6 @@
 
 
 ## Instantiation
-
 
 @pytest.mark.parametrize(
     "data",
@@ -77,11 +71,6 @@
 
     assert len(FUNCTIONS) == len(KWARGS), "The number of functions and test arguments must match."
 
-<<<<<<< HEAD
-=======
-
-def test_valid_functions(stream_tensor_3d):
->>>>>>> 4d25cd04
     failed = []
     for f in FUNCTIONS:
         try:
@@ -115,41 +104,26 @@
 #         except Exception as e:
 #             failed.append((f, e))
 
-<<<<<<< HEAD
 #     if not all(failed):
 #         failed_str = "\n".join([f"{f.__name__}: {e}" for f, e in failed])
 #         raise AssertionError(f"The following functions claimed to be invalid, were not:\n{failed_str}")
-=======
-    if not all(failed):
-        failed_str = "\n".join([f"{f.__name__}: {e}" for f, e in failed])
-        raise AssertionError(f"The following functions claimed to be invalid, were not:\n{failed_str}")
-
->>>>>>> 4d25cd04
-
-
-<<<<<<< HEAD
-# def test_function_coverage():
-#     """Test that we have covered all functions in torch.nn.functional."""
-#     num_overridden = len(OVERRIDDEN_FUNCTIONS)
-#     num_valid = len(VALID_FUNCTIONS)
-#     num_invalid = len(UNSUPPORTED_FUNCTIONS)
-#     num_total = num_overridden + num_valid + num_invalid
-
-#     fraction_working = (num_overridden + num_valid) / num_total
-    
-#     msg = "Total number of functions must be the number of overridable functions plus any dunder methods."
-#     assert num_total >= len(FLAT_OVERRIDABLE_FUNCTIONS), msg
-#     assert fraction_working > 0.8, f"Only {fraction_working*100:.1f} % of torch functions are covered (req >80%)."
-=======
+
+
+def test_function_coverage():
+    """Test that we have covered all functions in torch.nn.functional."""
+    num_overridden = len(OVERRIDDEN_FUNCTIONS)
+    num_valid = len(VALID_FUNCTIONS)
+    num_invalid = len(UNSUPPORTED_FUNCTIONS)
+    num_total = num_overridden + num_valid + num_invalid
+
     # fraction_working = (num_overridden + num_valid) / num_total
-
-    assert num_total >= len(FLAT_OVERRIDABLE_FUNCTIONS)
-    # assert fraction_working > 0.8, f"Only {fraction_working*100:.1f} % of functions are covered (req >80%)."
->>>>>>> 4d25cd04
+    
+    msg = "Total number of functions must be the number of overridable functions plus any dunder methods."
+    assert num_total >= len(FLAT_OVERRIDABLE_FUNCTIONS), msg
+    # assert fraction_working > 0.8, f"Only {fraction_working*100:.1f} % of torch functions are covered (req >80%)."
 
 
 ## Indexing
-
 
 def test_feature_indexing_integer(stream_tensor_3d):
     """Indexing with an integer on the feature dim should remove the feature dim but not change the meta."""
@@ -173,10 +147,7 @@
     assert torch.equal(s1.meta.sos, torch.tensor([True]))
     assert torch.equal(s1.meta.eos, torch.tensor([False]))
     assert torch.equal(s1.meta.lengths, torch.tensor([3]))
-    assert s1.names == (
-        "F",
-        LENGTH,
-    )
+    assert s1.names == ("F", LENGTH)
 
 
 def test_batch_indexing_slice(stream_tensor_3d):
@@ -205,12 +176,6 @@
 
 def test_batch_indexing_booltensor(stream_tensor_3d):
     """Indexing with a bool tensor on the batch dim should remove relevant examples from the meta."""
-<<<<<<< HEAD
-=======
-    tensor = stream_tensor_3d
-
->>>>>>> 4d25cd04
-    # Indexing with a bool tensor on the batch dim should remove relevant examples from the meta.
     s1 = stream_tensor_3d[torch.tensor([False, True, True])]
 
     assert isinstance(s1, StreamTensor)
@@ -276,10 +241,6 @@
     - if the slice ends before the last index, no examples should be last.
     - the lengths should be minus the number of non-padding tensor elements that are removed.
     """
-<<<<<<< HEAD
-=======
-
->>>>>>> 4d25cd04
     s2 = stream_tensor_3d[:, :, 1:]  # remove first length index
 
     assert isinstance(s2, StreamTensor)
@@ -294,43 +255,23 @@
     assert s3.meta.ids == ["first", "middle", "last"]
     assert torch.equal(s3.meta.sos, torch.tensor([True, False, False]))
     assert torch.equal(s3.meta.eos, torch.tensor([False, False, True]))
-<<<<<<< HEAD
-    assert torch.equal(s3.meta.lengths, torch.tensor([2, 2, 2]))  # reduced by 1 for all but "last" since it was padding
-    
-=======
-    assert torch.equal(
-        s3.meta.lengths, torch.tensor([2, 2, 2])
-    )  # minus 1 for all but "last" since this was padding.
-
->>>>>>> 4d25cd04
+    assert torch.equal(s3.meta.lengths, torch.tensor([2, 2, 2]))  # minus 1 for all but "last" since it was padding
+    
     s4 = stream_tensor_3d[:, :, 1:-1]  # remove first and last length index
 
     assert isinstance(s4, StreamTensor)
     assert s4.meta.ids == ["first", "middle", "last"]
     assert torch.equal(s4.meta.sos, torch.tensor([False, False, False]))  # changed to False
     assert torch.equal(s4.meta.eos, torch.tensor([False, False, True]))
-<<<<<<< HEAD
-    assert torch.equal(s4.meta.lengths, torch.tensor([1, 1, 1]))  # reduced by 2 for all but "last" since it was padding
-    
-=======
-    assert torch.equal(
-        s4.meta.lengths, torch.tensor([1, 1, 1])
-    )  # minus 2 for all but "last" since this was padding.
-
->>>>>>> 4d25cd04
+    assert torch.equal(s4.meta.lengths, torch.tensor([1, 1, 1]))  # minus 2 for all but "last" since it was padding
+    
     s5 = stream_tensor_3d[:, :, :-2]  # remove two last length indices
 
     assert isinstance(s5, StreamTensor)
     assert s5.meta.ids == ["first", "middle", "last"]
     assert torch.equal(s5.meta.sos, torch.tensor([True, False, False]))  # changed to False
     assert torch.equal(s5.meta.eos, torch.tensor([False, False, False]))
-<<<<<<< HEAD
-    assert torch.equal(s5.meta.lengths, torch.tensor([1, 1, 1]))  # reduced by 2 for all but "last" since it was padding
-=======
-    assert torch.equal(
-        s5.meta.lengths, torch.tensor([1, 1, 1])
-    )  # minus 2 for all but "last" since this was padding.
->>>>>>> 4d25cd04
+    assert torch.equal(s5.meta.lengths, torch.tensor([1, 1, 1]))  # minus 2 for all but "last" since it was padding
 
     s6 = stream_tensor_3d[:, :, ::2]  # remove every other length index from start to end
 
@@ -338,8 +279,7 @@
     assert s6.meta.ids == ["first", "middle", "last"]
     assert torch.equal(s6.meta.sos, torch.tensor([True, False, False]))
     assert torch.equal(s6.meta.eos, torch.tensor([False, False, True]))
-<<<<<<< HEAD
-    assert torch.equal(s6.meta.lengths, torch.tensor([2, 2, 1]))  # reduced by 1 for all
+    assert torch.equal(s6.meta.lengths, torch.tensor([2, 2, 1]))  # minus 1 for all
 
 
 def test_length_indexing_list_tuple(stream_tensor_3d):
@@ -350,7 +290,7 @@
     assert s1.meta.ids == ["first", "middle", "last"]
     assert torch.equal(s1.meta.sos, torch.tensor([False, False, False]))  # changed to False
     assert torch.equal(s1.meta.eos, torch.tensor([False, False, True]))
-    assert torch.equal(s1.meta.lengths, torch.tensor([2, 2, 1]))  # reduced by 1 for all
+    assert torch.equal(s1.meta.lengths, torch.tensor([2, 2, 1]))  # minus 1 for all
     assert s1.names == (BATCH, "F", LENGTH)
     
     s2 = stream_tensor_3d[:, :, [0, 2]]  # remove middle length index
@@ -359,7 +299,7 @@
     assert s2.meta.ids == ["first", "middle", "last"]
     assert torch.equal(s2.meta.sos, torch.tensor([True, False, False]))
     assert torch.equal(s2.meta.eos, torch.tensor([False, False, True]))
-    assert torch.equal(s2.meta.lengths, torch.tensor([2, 2, 1]))  # reduced by 1 for all
+    assert torch.equal(s2.meta.lengths, torch.tensor([2, 2, 1]))  # minus 1 for all
     assert s2.names == (BATCH, "F", LENGTH)
     
     s3 = stream_tensor_3d[:, :, [0, 1]]  # remove last length index
@@ -368,17 +308,7 @@
     assert s3.meta.ids == ["first", "middle", "last"]
     assert torch.equal(s3.meta.sos, torch.tensor([True, False, False]))
     assert torch.equal(s3.meta.eos, torch.tensor([False, False, False]))  # changed to False
-    assert torch.equal(s3.meta.lengths, torch.tensor([2, 2, 2]))  # reduced by 1 for all but "last" since it was padding
-=======
-    assert torch.equal(
-        s6.meta.lengths, torch.tensor([2, 2, 1])
-    )  # minus 1 for all but "last" since this was padding.
-
-
-# def test_length_indexing_list_tuple(stream_tensor_3d):
-#     """"""
-#     s1 = stream_tensor_3d[:, :, [1, 2]]  # remove first length index
->>>>>>> 4d25cd04
+    assert torch.equal(s3.meta.lengths, torch.tensor([2, 2, 2]))  # minus 1 for all but "last" since it was padding
 
 #     assert isinstance(s1, StreamTensor)
 #     assert s1.meta.ids == ["first", "middle", "last"]
@@ -387,7 +317,6 @@
 #     assert torch.equal(s1.meta.lengths, torch.tensor([2, 2, 1]))  # minus 1 for all but "last" since this was padding.
 #     assert s1.names == (BATCH, "F", LENGTH)
 
-<<<<<<< HEAD
 def test_length_indexing_1d_inttensor(stream_tensor_3d):
     """"""
     s1 = stream_tensor_3d[:, :, torch.tensor([1, 2])]  # remove first length index
@@ -396,7 +325,7 @@
     assert s1.meta.ids == ["first", "middle", "last"]
     assert torch.equal(s1.meta.sos, torch.tensor([False, False, False]))  # changed to False
     assert torch.equal(s1.meta.eos, torch.tensor([False, False, True]))
-    assert torch.equal(s1.meta.lengths, torch.tensor([2, 2, 1]))  # reduced by 1 for all
+    assert torch.equal(s1.meta.lengths, torch.tensor([2, 2, 1]))  # minus 1 for all
     
     s2 = stream_tensor_3d[:, :, torch.tensor([0, 2])]  # remove middle length index
     
@@ -404,7 +333,7 @@
     assert s2.meta.ids == ["first", "middle", "last"]
     assert torch.equal(s2.meta.sos, torch.tensor([True, False, False]))
     assert torch.equal(s2.meta.eos, torch.tensor([False, False, True]))
-    assert torch.equal(s2.meta.lengths, torch.tensor([2, 2, 1]))  # reduced by 1 for all
+    assert torch.equal(s2.meta.lengths, torch.tensor([2, 2, 1]))  # minus 1 for all
     
     s3 = stream_tensor_3d[:, :, torch.tensor([0, 1])]  # remove last length index
     
@@ -412,7 +341,7 @@
     assert s3.meta.ids == ["first", "middle", "last"]
     assert torch.equal(s3.meta.sos, torch.tensor([True, False, False]))
     assert torch.equal(s3.meta.eos, torch.tensor([False, False, False]))  # changed to False
-    assert torch.equal(s3.meta.lengths, torch.tensor([2, 2, 2]))  # reduced by 1 for all but "last" since it was padding
+    assert torch.equal(s3.meta.lengths, torch.tensor([2, 2, 2]))  # minus 1 for all but "last" since it was padding
 
 
 def test_length_indexing_1d_booltensor(stream_tensor_3d):
@@ -424,7 +353,7 @@
     assert s1.meta.ids == ["first", "middle", "last"]
     assert torch.equal(s1.meta.sos, torch.tensor([False, False, False]))  # changed to False
     assert torch.equal(s1.meta.eos, torch.tensor([False, False, True]))
-    assert torch.equal(s1.meta.lengths, torch.tensor([2, 2, 1]))  # reduced by 1 for all
+    assert torch.equal(s1.meta.lengths, torch.tensor([2, 2, 1]))  # minus 1 for all
     assert s1.names == (BATCH, "F", LENGTH)
     
     s2 = stream_tensor_3d[:, :, torch.tensor([True, True, False])]  # remove last length index
@@ -433,65 +362,8 @@
     assert s2.meta.ids == ["first", "middle", "last"]
     assert torch.equal(s2.meta.sos, torch.tensor([True, False, False]))
     assert torch.equal(s2.meta.eos, torch.tensor([False, False, False]))  # changed to False
-    assert torch.equal(s2.meta.lengths, torch.tensor([2, 2, 2]))  # reduced by 1 for all but "last" since this was padding.
+    assert torch.equal(s2.meta.lengths, torch.tensor([2, 2, 2]))  # minus 1 for all but "last" since this was padding.
     assert s2.names == (BATCH, "F", LENGTH)
-=======
-#     s2 = stream_tensor_3d[:, :, [0, 2]]  # remove middle length index
-
-#     assert isinstance(s2, StreamTensor)
-#     assert s2.meta.ids == ["first", "middle", "last"]
-#     assert torch.equal(s2.meta.sos, torch.tensor([True, False, False]))
-#     assert torch.equal(s2.meta.eos, torch.tensor([False, False, True]))
-#     assert torch.equal(s2.meta.lengths, torch.tensor([2, 2, 1]))  # minus 1 for all but "last" since this was padding.
-#     assert s2.names == (BATCH, "F", LENGTH)
-
-#     s3 = stream_tensor_3d[:, :, [0, 1]]  # remove last length index
-
-#     assert isinstance(s3, StreamTensor)
-#     assert s3.meta.ids == ["first", "middle", "last"]
-#     assert torch.equal(s3.meta.sos, torch.tensor([True, False, False]))
-#     assert torch.equal(s3.meta.eos, torch.tensor([False, False, False]))  # changed to False
-#     assert torch.equal(s3.meta.lengths, torch.tensor([2, 2, 2]))  # minus 1 for all but "last" since this was padding.
-
-
-# def test_length_indexing_1d_inttensor(stream_tensor_3d):
-#     """"""
-#     raise NotImplementedError()
-
-
-# def test_length_indexing_1d_booltensor(stream_tensor_3d):
-#     """Test that we can index a StreamTensor with a bool tensor (mask)."""
-#     tensor = stream_tensor_3d
-
-#     # Indexing with a bool tensor on the batch dim should remove relevant examples from the meta.
-#     s1 = tensor[torch.tensor([False, True, True])]
-
-#     assert isinstance(s1, StreamTensor)
-#     assert s1.meta.ids == ["middle", "last"]
-#     assert torch.equal(s1.meta.sos, torch.tensor([False, False]))
-#     assert torch.equal(s1.meta.eos, torch.tensor([False, True]))
-#     assert torch.equal(s1.meta.lengths, torch.tensor([3, 2]))
-#     assert s1.names == (BATCH, "F", LENGTH)
-
-#     # Indexing with a bool tensor on the length dim should correctly adjust the meta lengths and sos/eos.
-#     s2 = tensor[:, :, torch.tensor([False, True, True])]  # remove first length index
-
-#     assert isinstance(s2, StreamTensor)
-#     assert s2.meta.ids == ["first", "middle", "last"]
-#     assert torch.equal(s2.meta.sos, torch.tensor([False, False, False]))  # changed to False
-#     assert torch.equal(s2.meta.eos, torch.tensor([False, False, True]))
-#     assert torch.equal(s2.meta.lengths, torch.tensor([2, 2, 1]))  # minus 1 for all
-#     assert s2.names == (BATCH, "F", LENGTH)
-
-#     s3 = tensor[:, :, torch.tensor([True, True, False])]  # remove last length index
-
-#     assert isinstance(s3, StreamTensor)
-#     assert s3.meta.ids == ["first", "middle", "last"]
-#     assert torch.equal(s3.meta.sos, torch.tensor([True, False, False]))
-#     assert torch.equal(s3.meta.eos, torch.tensor([False, False, False]))  # changed to False
-#     assert torch.equal(s3.meta.lengths, torch.tensor([2, 2, 2]))  # minus 1 for all but "last" since this was padding.
-#     assert s3.names == (BATCH, "F", LENGTH)
->>>>>>> 4d25cd04
 
 
 def test_length_indexing_nd_inttensor(stream_tensor_3d):
